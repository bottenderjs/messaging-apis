{
  "name": "messaging-apis",
  "private": true,
  "repository": {
    "type": "git",
    "url": "https://github.com/Yoctol/messaging-apis.git"
  },
  "license": "MIT",
  "engines": {
    "node": ">=6"
  },
  "devDependencies": {
    "@dschau/prettier-markdown": "^1.2.0",
    "babel-core": "^6.26.0",
    "babel-eslint": "^8.2.1",
    "babel-jest": "^22.1.0",
    "babel-plugin-transform-class-properties": "^6.24.1",
    "babel-plugin-transform-flow-strip-types": "^6.22.0",
    "babel-plugin-transform-object-rest-spread": "^6.26.0",
    "babel-preset-env": "^1.6.1",
<<<<<<< HEAD
    "chalk": "^2.3.0",
    "eslint": "^4.16.0",
    "eslint-config-prettier": "^2.9.0",
    "eslint-config-yoctol-base": "^0.14.2",
=======
    "chalk": "^2.2.0",
    "eslint": "^4.9.0",
    "eslint-config-prettier": "^2.6.0",
    "eslint-config-yoctol-base": "^0.15.1",
>>>>>>> 712cbf38
    "eslint-plugin-import": "^2.8.0",
    "eslint-plugin-prettier": "^2.5.0",
    "flow-bin": "^0.63.1",
    "husky": "^0.14.3",
    "jest": "^22.1.4",
    "lerna": "^2.8.0",
    "lint-staged": "^6.0.1",
    "micromatch": "^3.1.5",
    "mkdir": "^0.0.2",
    "prettier": "^1.10.2",
    "rimraf": "^2.6.2"
  },
  "scripts": {
    "bootstrap": "lerna bootstrap",
    "build": "node ./scripts/build.js",
    "clean": "rimraf ./packages/*/lib",
    "lint": "eslint packages examples",
    "lint:fix": "yarn run lint:fix:md && yarn run lint --fix",
    "lint:fix:md":
      "prettier-markdown --single-quote --trailing-comma es5 *.md ./packages/**/*.md",
    "lint:staged": "lint-staged",
    "postinstall": "yarn run build",
    "precommit": "lint-staged",
    "publish": "yarn run clean && yarn run build && lerna publish",
    "testonly": "jest",
    "testonly:cov": "jest --coverage --runInBand --forceExit --no-cache",
    "testonly:watch": "jest --watch",
    "test": "yarn run typecheck && yarn run lint && yarn run testonly",
    "typecheck": "flow check"
  },
  "lint-staged": {
    "*.js": ["eslint --fix", "git add"]
  },
  "jest": {
    "coverageDirectory": "./coverage/",
    "transformIgnorePatterns": ["/node_modules/"],
    "testEnvironment": "node"
  },
  "workspaces": ["packages/*"]
}<|MERGE_RESOLUTION|>--- conflicted
+++ resolved
@@ -18,17 +18,10 @@
     "babel-plugin-transform-flow-strip-types": "^6.22.0",
     "babel-plugin-transform-object-rest-spread": "^6.26.0",
     "babel-preset-env": "^1.6.1",
-<<<<<<< HEAD
     "chalk": "^2.3.0",
     "eslint": "^4.16.0",
     "eslint-config-prettier": "^2.9.0",
-    "eslint-config-yoctol-base": "^0.14.2",
-=======
-    "chalk": "^2.2.0",
-    "eslint": "^4.9.0",
-    "eslint-config-prettier": "^2.6.0",
     "eslint-config-yoctol-base": "^0.15.1",
->>>>>>> 712cbf38
     "eslint-plugin-import": "^2.8.0",
     "eslint-plugin-prettier": "^2.5.0",
     "flow-bin": "^0.63.1",
