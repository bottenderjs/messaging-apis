--- conflicted
+++ resolved
@@ -177,13 +177,8 @@
     const headers = {
       Authorization: `Bearer ${accessToken}`,
     };
-<<<<<<< HEAD
-    return this.axios
+    return this.apiAxios
       .get('/api/status', { headers })
-=======
-    return this.apiAxios
-      .get('api/status', { headers })
->>>>>>> 011d7449
       .then(throwWhenNotSuccess, handleError);
   }
 
@@ -222,13 +217,8 @@
       message,
       ...options,
     };
-<<<<<<< HEAD
-    return this.axios
+    return this.apiAxios
       .post('/api/notify', querystring.encode(formData), { headers })
-=======
-    return this.apiAxios
-      .post('api/notify', querystring.encode(formData), { headers })
->>>>>>> 011d7449
       .then(throwWhenNotSuccess, handleError);
   }
 
@@ -264,13 +254,8 @@
       'Content-Type': 'application/x-www-form-urlencoded',
       Authorization: `Bearer ${accessToken}`,
     };
-<<<<<<< HEAD
-    return this.axios
+    return this.apiAxios
       .post('/api/revoke', {}, { headers })
-=======
-    return this.apiAxios
-      .post('api/revoke', {}, { headers })
->>>>>>> 011d7449
       .then(throwWhenNotSuccess, handleError);
   }
 }