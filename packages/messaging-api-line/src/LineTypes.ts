import { OnRequestFunction } from 'messaging-api-common';

export type ClientConfig = {
  accessToken: string;
  channelSecret: string;
  origin?: string;
  onRequest?: OnRequestFunction;
};

export type User = {
  displayName: string;
  userId: string;
  pictureUrl: string;
  statusMessage: string;
};

export type ImageMessage = {
  type: 'image';
  originalContentUrl: string;
  previewImageUrl: string;
};

export type ImageMapArea = {
  x: number;
  y: number;
  width: number;
  height: number;
};

export type ImageMapUriAction = {
  type: 'uri';
  label?: string;
  linkUri: string;
  area: ImageMapArea;
};

export type ImageMapMessageAction = {
  type: 'message';
  label?: string;
  text: string;
  area: ImageMapArea;
};

export type ImagemapMessage = {
  type: 'imagemap';
  baseUrl: string;
  altText: string;
  baseSize: {
    height: number;
    width: number;
  };
  video?: ImageMapVideo;
  actions: (ImageMapUriAction | ImageMapMessageAction)[];
};

export type VideoMessage = {
  type: 'video';
  originalContentUrl: string;
  previewImageUrl: string;
};

export type AudioMessage = {
  type: 'audio';
  originalContentUrl: string;
  duration: number;
};

export type Location = {
  title: string;
  address: string;
  latitude: number;
  longitude: number;
};

export type LocationMessage = {
  type: 'location';
  title: string;
  address: string;
  latitude: number;
  longitude: number;
};

export type StickerMessage = {
  type: 'sticker';
  packageId: string;
  stickerId: string;
};

export type PostbackAction = {
  type: 'postback';
  label?: string;
  data: string;
  text?: string;
  displayText?: string;
};

export type MessageAction = {
  type: 'message';
  label?: string;
  text: string;
};

export type URIAction = {
  type: 'uri';
  label?: string;
  uri: string;
};

export type DatetimePickerAction = {
  type: 'datetimepicker';
  label?: string;
  data: string;
  mode: string;
  initial?: string;
  max?: string;
  min?: string;
};

export type CameraAction = {
  type: 'camera';
  label: string;
};

export type CameraRollAction = {
  type: 'cameraRoll';
  label: string;
};

export type LocationAction = {
  type: 'location';
  label: string;
};

export type TemplateAction =
  | PostbackAction
  | MessageAction
  | URIAction
  | DatetimePickerAction;

export type QuickReplyAction =
  | PostbackAction
  | MessageAction
  | DatetimePickerAction
  | CameraAction
  | CameraRollAction
  | LocationAction;

export type QuickReply = {
  items: {
    type: 'action';
    imageUrl?: string;
    action: QuickReplyAction;
  }[];
};

<<<<<<< HEAD
export type Sender = {
  name?: string;
=======
/**
 * When sending a message from the LINE Official Account, you can specify the `sender.name` and the `sender.iconUrl` properties in Message objects.
 */
export type Sender = {
  /**
   * Display name. Certain words such as LINE may not be used.
   *
   * - Max character limit: 20
   */
  name?: string;

  /**
   * URL of the image to display as an icon when sending a message
   *
   * - Max character limit: 1000
   * - URL scheme: https
   */
>>>>>>> 030e1300
  iconUrl?: string;
};

export type MessageOptions = {
  quickReply?: QuickReply;
  sender?: Sender;
};

export type TemplateMessage<Template> = {
  type: 'template';
  altText: string;
  template: Template;
};

export type ButtonsTemplate = {
  type: 'buttons';
  thumbnailImageUrl?: string;
  imageAspectRatio?: 'rectangle' | 'square';
  imageSize?: 'cover' | 'contain';
  imageBackgroundColor?: string;
  title?: string;
  text: string;
  defaultAction?: TemplateAction;
  actions: TemplateAction[];
};

export type ConfirmTemplate = {
  type: 'confirm';
  text: string;
  actions: TemplateAction[];
};

export type ColumnObject = {
  thumbnailImageUrl?: string;
  title?: string;
  text: string;
  defaultAction?: TemplateAction;
  actions: TemplateAction[];
};

export type CarouselTemplate = {
  type: 'carousel';
  columns: ColumnObject[];
  imageAspectRatio?: 'rectangle' | 'square';
  imageSize?: 'cover' | 'contain';
};

export type ImageCarouselColumnObject = {
  imageUrl: string;
  action: TemplateAction;
};

export type ImageCarouselTemplate = {
  type: 'image_carousel';
  columns: ImageCarouselColumnObject[];
};

export type Template =
  | ButtonsTemplate
  | ConfirmTemplate
  | CarouselTemplate
  | ImageCarouselTemplate;

type Size = 'none' | 'xs' | 'sm' | 'md' | 'lg' | 'xl' | 'xxl';

type FlexBlockStyle = {
  backgroundColor?: string;
  separator?: boolean;
  separatorColor?: string;
};

type FlexBubbleStyle = {
  header?: FlexBlockStyle;
  hero?: FlexBlockStyle;
  body?: FlexBlockStyle;
  footer?: FlexBlockStyle;
};

type FlexButton = {
  type: 'button';
  action: TemplateAction;
  flex?: number;
  margin?: Size;
  height?: 'sm' | 'md';
  style?: 'link' | 'primary' | 'secondary';
  color?: string;
  gravity?: string;
};

type FlexFiller = {
  type: 'filler';
};

type FlexIcon = {
  type: 'icon';
  url: string;
  margin?: Size;
  size?:
    | 'xxs'
    | 'xs'
    | 'sm'
    | 'md'
    | 'lg'
    | 'xl'
    | 'xxl'
    | '3xl'
    | '4xl'
    | '5xl';
  asprctRatio?: '1:1' | '2:1' | '3:1';
};

type FlexImage = {
  type: 'image';
  url: string;
  flex?: number;
  margin?: Size;
  align?: 'start' | 'end' | 'center';
  gravity?: 'top' | 'bottom' | 'center';
  size?:
    | 'xxs'
    | 'xs'
    | 'sm'
    | 'md'
    | 'lg'
    | 'xl'
    | 'xxl'
    | '3xl'
    | '4xl'
    | '5xl'
    | 'full';
  aspectRatio?:
    | '1:1'
    | '1.51:1'
    | '1.91:1'
    | '4:3'
    | '16:9'
    | '20:13'
    | '2:1'
    | '3:1'
    | '3:4'
    | '9:16'
    | '1:2'
    | '1:3';
  aspectMode?: 'cover' | 'fit';
  backgroundColor?: string;
  action?: TemplateAction;
};

type FlexSeparator = {
  type: 'separator';
  margin?: Size;
  color?: string;
};

type FlexSpacer = {
  type: 'spacer';
  size: 'xs' | 'sm' | 'md' | 'lg' | 'xl' | 'xxl';
};

type FlexText = {
  type: 'text';
  text: string;
  flex?: number;
  margin?: Size;
  size?:
    | 'xxs'
    | 'xs'
    | 'sm'
    | 'md'
    | 'lg'
    | 'xl'
    | 'xxl'
    | '3xl'
    | '4xl'
    | '5xl';
  align?: 'start' | 'end' | 'center';
  gravity?: 'top' | 'bottom' | 'center';
  wrap?: boolean;
  maxLines?: number;
  weight?: 'regular' | 'bold';
  color?: string;
  action?: TemplateAction;
};

type FlexBoxContent =
  // content
  | FlexButton
  | FlexIcon
  | FlexImage
  | FlexText
  // layout
  | FlexFiller
  | FlexSeparator
  | FlexSpacer;

type FlexBox = {
  type: 'box';
  layout: 'horizontal' | 'vertical' | 'baseline';
  contents: FlexBox[] | FlexBoxContent[];
  flex?: number;
  spacing?: Size;
  margin?: Size;
  action?: TemplateAction;
};

type FlexBubbleContainer = {
  type: 'bubble';
  direction?: 'ltr' | 'rtl';
  header?: FlexBox;
  hero?: FlexImage;
  body?: FlexBox;
  footer?: FlexBox;
  styles?: FlexBubbleStyle;
};

type FlexCarouselContainer = {
  type: 'carousel';
  contents: FlexBubbleContainer[];
};

export type FlexContainer = FlexBubbleContainer | FlexCarouselContainer;

export type FlexMessage = {
  type: 'flex';
  altText: string;
  contents: FlexContainer;
};

export type Message =
  | TextMessage
  | ImageMessage
  | ImagemapMessage
  | VideoMessage
  | AudioMessage
  | LocationMessage
  | StickerMessage
  | TemplateMessage<Template>
  | FlexMessage;

type Area = {
  bounds: {
    x: number;
    y: number;
    width: number;
    height: number;
  };
  action: {
    type: string;
    data: string;
  };
};

export type RichMenu = {
  size: {
    width: 2500;
    height: 1686 | 843;
  };
  selected: boolean;
  name: string;
  chatBarText: string;
  areas: Area[];
};

export type LiffView = {
  type: 'compact' | 'tall' | 'full';
  url: string;
};

export type MutationSuccessResponse = {};

export type ImageMapVideo = {
  originalContentUrl: string;
  previewImageUrl: string;
  area: {
    x: number;
    y: number;
    width: number;
    height: number;
  };
  externalLink: {
    linkUri: string;
    label: string;
  };
};

export type TextMessage = {
  type: 'text';
  text: string;
};

export type NumberOfMessagesSentResponse = InsightStatisticsResponse & {
  /**
   * The number of messages sent with the Messaging API on the date specified in date.
   * The response has this property only when the value of status is `ready`.
   */
  success?: number;
};

export type TargetLimitForAdditionalMessages = {
  /**
   * One of the following values to indicate whether a target limit is set or not.
   *  - `none`: This indicates that a target limit is not set.
   *  - `limited`: This indicates that a target limit is set.
   */
  type: 'none' | 'limited';
  /**
   * The target limit for additional messages in the current month.
   * This property is returned when the `type` property has a value of `limited`.
   */
  value?: number;
};

export type NumberOfMessagesSentThisMonth = {
  /**
   * The number of sent messages in the current month
   */
  totalUsage: number;
};

export type InsightStatisticsResponse = {
  /**
   * Calculation status. One of:
   * - `ready`: Calculation has finished; the numbers are up-to-date.
   * - `unready`: We haven't finished calculating the number of sent messages for the specified `date`. Calculation usually takes about a day. Please try again later.
   * - `out_of_service`: The specified `date` is earlier than the date on which we first started calculating sent messages. Different APIs have different date. Check them at the [document](https://developers.line.biz/en/reference/messaging-api/).
   */
  status: 'ready' | 'unready' | 'out_of_service';
};

export type NumberOfMessageDeliveries = InsightStatisticsResponse & {
  /**
   * Number of push messages sent to **all** of this LINE official account's friends (broadcast messages).
   */
  broadcast: number;
  /**
   * Number of push messages sent to **some** of this LINE official account's friends, based on specific attributes (targeted/segmented messages).
   */
  targeting: number;
  /**
   * Number of auto-response messages sent.
   */
  autoResponse: number;
  /**
   * Number of greeting messages sent.
   */
  welcomeResponse: number;
  /**
   * Number of messages sent from LINE Official Account Manager [Chat screen](https://www.linebiz.com/jp-en/manual/OfficialAccountManager/chats/screens/).
   */
  chat: number;
  /**
   * Number of broadcast messages sent with the [Send broadcast message](https://developers.line.biz/en/reference/messaging-api/#send-broadcast-message) Messaging API operation.
   */
  apiBroadcast: number;
  /**
   * Number of push messages sent with the [Send push message](https://developers.line.biz/en/reference/messaging-api/#send-push-message) Messaging API operation.
   */
  apiPush: number;
  /**
   * Number of multicast messages sent with the [Send multicast message](https://developers.line.biz/en/reference/messaging-api/#send-multicast-message) Messaging API operation.
   */
  apiMulticast: number;
  /**
   * Number of replies sent with the [Send reply message](https://developers.line.biz/en/reference/messaging-api/#send-reply-message) Messaging API operation.
   */
  apiReply: number;
};

export type NumberOfFollowers = InsightStatisticsResponse & {
  /**
   * The number of times, as of the specified `date`, that a user added this LINE official account as a friend. The number doesn't decrease when a user blocks the account after adding it, or when they delete their own account.
   */
  followers: number;
  /**
   * The number of users, as of the specified `date`, that the official account can reach with messages targeted by gender, age, or area. This number includes users for whom we estimated demographic attributes based on their activity in LINE and LINE-connected services.
   */
  targetedReaches: number;
  /**
   * The number of users blocking the account as of the specified `date`. The number decreases when a user unblocks the account.
   */
  blocks: number;
};

export type NumberOfMessageDeliveriesResponse =
  | InsightStatisticsResponse
  | NumberOfMessageDeliveries;

export type NumberOfFollowersResponse =
  | InsightStatisticsResponse
  | NumberOfFollowers;

type PercentageAble = {
  percentage: number;
};

export type FriendDemographics = {
  /**
   * `true` if friend demographic information is available.
   */
  available: boolean;
  /**
   * Percentage per gender
   */
  genders?: Array<
    {
      /**
       * Gender
       */
      gender: 'unknown' | 'male' | 'female';
    } & PercentageAble
  >;
  /**
   * Percentage per age group
   */
  ages?: Array<
    {
      /**
       * Age group
       */
      age: string;
    } & PercentageAble
  >;
  /**
   * Percentage per area
   */
  areas?: Array<
    {
      area: string;
    } & PercentageAble
  >;
  /**
   * Percentage by OS
   */
  appTypes?: Array<
    {
      appType: 'ios' | 'android' | 'others';
    } & PercentageAble
  >;
  /**
   * Percentage per friendship duration
   */
  subscriptionPeriods?: Array<
    {
      /**
       * Friendship duration
       */
      subscriptionPeriod:
        | 'over365days'
        | 'within365days'
        | 'within180days'
        | 'within90days'
        | 'within30days'
        | 'within7days'
        // in case for some rare cases(almost no)
        | 'unknown';
    } & PercentageAble
  >;
};

/* LINE Pay */
export type LinePayConfig = {
  channelId: string;
  channelSecret: string;
  sandbox?: boolean;
  origin?: string;
};

export type LinePayCurrency = 'USD' | 'JPY' | 'TWD' | 'THB';

/* Narrowcast */

export type AccessTokenOptions = {
  accessToken?: string;
};

export type NarrowcastOptions = AccessTokenOptions & {
  recipient?: RecipientObject;
  demographic?: DemographicFilterObject;
  max?: number;
};

// reference: https://github.com/line/line-bot-sdk-nodejs/pull/193/files
export type FilterOperatorObject<T> = {
  type: 'operator';
} & (
  | {
      and: T | (T | FilterOperatorObject<T>)[];
    }
  | {
      or: T | (T | FilterOperatorObject<T>)[];
    }
  | {
      not: T | (T | FilterOperatorObject<T>)[];
    }
);

export type AudienceObject = {
  type: 'audience';
  audienceGroupId: number;
};

export type RecipientObject =
  | AudienceObject
  | FilterOperatorObject<AudienceObject>;

export type DemographicAge =
  | 'age_15'
  | 'age_20'
  | 'age_25'
  | 'age_30'
  | 'age_35'
  | 'age_40'
  | 'age_45'
  | 'age_50';

export type DemographicSubscriptionPeriod =
  | 'day_7'
  | 'day_30'
  | 'day_90'
  | 'day_180'
  | 'day_365';

export type DemographicArea =
  | 'jp_01'
  | 'jp_02'
  | 'jp_03'
  | 'jp_04'
  | 'jp_05'
  | 'jp_06'
  | 'jp_07'
  | 'jp_08'
  | 'jp_09'
  | 'jp_10'
  | 'jp_11'
  | 'jp_12'
  | 'jp_13'
  | 'jp_14'
  | 'jp_15'
  | 'jp_16'
  | 'jp_17'
  | 'jp_18'
  | 'jp_19'
  | 'jp_20'
  | 'jp_21'
  | 'jp_22'
  | 'jp_23'
  | 'jp_24'
  | 'jp_25'
  | 'jp_26'
  | 'jp_27'
  | 'jp_28'
  | 'jp_29'
  | 'jp_30'
  | 'jp_31'
  | 'jp_32'
  | 'jp_33'
  | 'jp_34'
  | 'jp_35'
  | 'jp_36'
  | 'jp_37'
  | 'jp_38'
  | 'jp_39'
  | 'jp_40'
  | 'jp_41'
  | 'jp_42'
  | 'jp_43'
  | 'jp_44'
  | 'jp_45'
  | 'jp_46'
  | 'jp_47'
  | 'tw_01'
  | 'tw_02'
  | 'tw_03'
  | 'tw_04'
  | 'tw_05'
  | 'tw_06'
  | 'tw_07'
  | 'tw_08'
  | 'tw_09'
  | 'tw_10'
  | 'tw_11'
  | 'tw_12'
  | 'tw_13'
  | 'tw_14'
  | 'tw_15'
  | 'tw_16'
  | 'tw_17'
  | 'tw_18'
  | 'tw_19'
  | 'tw_20'
  | 'tw_21'
  | 'tw_22'
  | 'th_01'
  | 'th_02'
  | 'th_03'
  | 'th_04'
  | 'th_05'
  | 'th_06'
  | 'th_07'
  | 'th_08'
  | 'id_01'
  | 'id_02'
  | 'id_03'
  | 'id_04'
  | 'id_06'
  | 'id_07'
  | 'id_08'
  | 'id_09'
  | 'id_10'
  | 'id_11'
  | 'id_12'
  | 'id_05';

export type DemographicObject =
  | {
      type: 'gender';
      oneOf: ('male' | 'female')[];
    }
  | ({
      type: 'age';
    } & (
      | {
          gte: DemographicAge;
        }
      | {
          lt: DemographicAge;
        }
    ))
  | {
      type: 'appType';
      oneOf: ('ios' | 'android')[];
    }
  | {
      type: 'area';
      oneOf: DemographicArea[];
    }
  | ({
      type: 'subscriptionPeriod';
    } & (
      | {
          gte: DemographicSubscriptionPeriod;
        }
      | {
          lt: DemographicSubscriptionPeriod;
        }
    ));

export type DemographicFilterObject =
  | DemographicObject
  | FilterOperatorObject<DemographicObject>;

export type NarrowcastProgressResponse = (
  | {
      phase: 'waiting';
    }
  | ((
      | {
          phase: 'sending' | 'succeeded';
        }
      | {
          phase: 'failed';
          failedDescription: string;
        }
    ) & {
      successCount: number;
      failureCount: number;
      targetCount: string;
    })
) & {
  errorCode?: 1 | 2;
};

/* Audience */

export type CreateUploadAudienceGroupOptions = AccessTokenOptions & {
  uploadDescription?: string;
};

export type UpdateUploadAudienceGroupOptions = CreateUploadAudienceGroupOptions & {
  description?: string;
};

export type CreateClickAudienceGroupOptions = AccessTokenOptions & {
  clickUrl?: string;
};

export type Audience = {
  id: string;
};

export type BasicAudienceGroup = {
  /** The audience ID. */
  audienceGroupId: number;

  /** The audience's name. */
  description: string;

  /** When the audience was created (in UNIX time). */
  created: number;

  /**
   * The value specified when creating an audience for uploading user IDs to indicate the type of accounts that will be given as recipients. One of:
   * - true: Accounts are specified with IFAs.
   * - false (default): Accounts are specified with user IDs.
   */
  isIfaAudience: string;

  /**
   * Audience's update permission. Audiences linked to the same channel will be READ_WRITE.
   * - READ: Can use only.
   * - READ_WRITE: Can use and update.
   */
  permission: 'READ' | 'READ_WRITE';

  /** How the audience was created. If omitted, all audiences are included. */
  createRoute: 'OA_MANAGER' | 'MESSAGING_API';
};

export type UploadAudienceGroup = BasicAudienceGroup & {
  type: 'UPLOAD';
};

export type ImpAudienceGroup = BasicAudienceGroup & {
  type: 'IMP';

  // The request ID that was specified when the audience was created.
  requestId: string;
};

export type ClickAudienceGroup = BasicAudienceGroup & {
  type: 'CLICK';

  /** The request ID that was specified when the audience was created. */
  requestId: string;

  /** The URL that was specified when the audience was created. */
  clickUrl?: string;
};

export type AudienceGroup = (
  | UploadAudienceGroup
  | ImpAudienceGroup
  | ClickAudienceGroup
) & {
  audienceCount: number;
} & (
    | {
        status: 'IN_PROGRESS' | 'READY' | 'EXPIRED';
      }
    | {
        status: 'FAILED';
        failedType: 'AUDIENCE_GROUP_AUDIENCE_INSUFFICIENT' | 'INTERNAL_ERROR';
      }
  );

export type AudienceGroups = {
  /** An array of audience data. */
  audienceGroups: AudienceGroup[];

  /** true when this is not the last page. */
  hasNextPage: boolean;

  /** The total number of audiences that can be returned with the specified filter. */
  totalCount: number;

  /** Of the audiences you can get with the specified condition, the number of audiences with the update permission set to READ_WRITE. */
  readWriteAudienceGroupTotalCount: number;

  /** The current page number. */
  page: number;

  /** The number of audiences on the current page. */
  size: number;
};

export type Job = {
  /** A job ID. */
  audienceGroupJobId: number;

  /** An audience ID. */
  audienceGroupId: number;

  /** The job's description. */
  description: string;

  /**
   * The job's type. One of:
   * - DIFF_ADD: Indicates that a user ID or IFA was added via the Messaging API.
   */
  type: 'DIFF_ADD';

  /** The number of accounts (recipients) that were added or removed. */
  audienceCount: number;

  /** When the job was created (in UNIX time). */
  created: number;
} & (
  | {
      /** The job's status. */
      jobStatus: 'QUEUED' | 'WORKING' | 'FINISHED';
    }
  | {
      /** The job's status. */
      jobStatus: 'FAILED';

      /** The reason why the operation failed. This is only included when jobs[].jobStatus is */
      failedType: 'INTERNAL_ERROR';
    }
);

export type AudienceGroupWithJob = AudienceGroup & {
  /** An array of jobs. This array is used to keep track of each attempt to add new user IDs or IFAs to an audience for uploading user IDs. null is returned for any other type of audience. */
  jobs: Job[];
};

export type GetAudienceGroupsOptions = AccessTokenOptions & {
  page?: number;
  description?: string;
  status?: string;
  size?: number;
};

export type AudienceGroupAuthorityLevel = {
  authorityLevel: 'PUBLIC' | 'PRIVATE';
};<|MERGE_RESOLUTION|>--- conflicted
+++ resolved
@@ -153,10 +153,6 @@
   }[];
 };
 
-<<<<<<< HEAD
-export type Sender = {
-  name?: string;
-=======
 /**
  * When sending a message from the LINE Official Account, you can specify the `sender.name` and the `sender.iconUrl` properties in Message objects.
  */
@@ -174,7 +170,6 @@
    * - Max character limit: 1000
    * - URL scheme: https
    */
->>>>>>> 030e1300
   iconUrl?: string;
 };
 
