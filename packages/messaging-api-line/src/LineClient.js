--- conflicted
+++ resolved
@@ -598,16 +598,11 @@
    *
    * https://developers.line.me/en/docs/messaging-api/reference/#get-content
    */
-<<<<<<< HEAD
   retrieveMessageContent(
     messageId: string,
     { accessToken: customAccessToken }: { accessToken?: string } = {}
   ): Promise<Buffer> {
-    return this._axios
-=======
-  retrieveMessageContent(messageId: string): Promise<Buffer> {
     return this._dataAxios
->>>>>>> 4318450a
       .get(`/v2/bot/message/${messageId}/content`, {
         responseType: 'arraybuffer',
         ...(customAccessToken
@@ -998,12 +993,11 @@
       .then(res => res.data, handleError);
   }
 
-<<<<<<< HEAD
   downloadRichMenuImage(
     richMenuId: string,
     { accessToken: customAccessToken }: { accessToken?: string } = {}
   ) {
-    return this._axios
+    return this._dataAxios
       .get(
         `/v2/bot/richmenu/${richMenuId}/content`,
         customAccessToken
@@ -1024,14 +1018,6 @@
         }
         handleError(err);
       });
-=======
-  downloadRichMenuImage(richMenuId: string) {
-    return this._dataAxios
-      .get(`/v2/bot/richmenu/${richMenuId}/content`, {
-        responseType: 'arraybuffer',
-      })
-      .then(res => Buffer.from(res.data), handleError);
->>>>>>> 4318450a
   }
 
   /**
