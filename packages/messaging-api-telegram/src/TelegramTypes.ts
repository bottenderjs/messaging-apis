--- conflicted
+++ resolved
@@ -1,6 +1,5 @@
 import { OnRequestFunction } from 'messaging-api-common';
 
-<<<<<<< HEAD
 export namespace TelegramTypes {
   export type ClientConfig = {
     accessToken: string;
@@ -9,7 +8,7 @@
   };
 
   export type Update = {
-    updateId: string;
+    updateId: number;
     message?: Message;
     editedMessage?: Message;
     channelPost?: Message;
@@ -424,2010 +423,6 @@
 
   /**
    * This object represents a custom keyboard with reply options.
-=======
-export type ClientConfig = {
-  accessToken: string;
-  origin?: string;
-  onRequest?: OnRequestFunction;
-};
-
-export type Update = {
-  updateId: number;
-  message?: Message;
-  editedMessage?: Message;
-  channelPost?: Message;
-  editedChannelPost?: Message;
-  inlineQuery?: InlineQuery;
-  chosenInlineResult?: ChosenInlineResult;
-  callbackQuery?: CallbackQuery;
-  shippingQuery?: ShippingQuery;
-  preCheckoutQuery?: PreCheckoutQuery;
-  poll?: Poll;
-  pollAnswer?: PollAnswer;
-};
-
-/**
- * Contains information about the current status of a webhook.
- */
-export type WebhookInfo = {
-  /**
-   * Webhook URL, may be empty if webhook is not set up
-   */
-  url: string;
-
-  /**
-   * True, if a custom certificate was provided for webhook certificate checks
-   */
-  hasCustomCertificate: boolean;
-
-  /**
-   * Number of updates awaiting delivery
-   */
-  pendingUpdateCount: number;
-
-  /**
-   * Optional. Unix time for the most recent error that happened when trying to deliver an update via webhook
-   */
-  lastErrorDate?: number;
-
-  /**
-   * Optional. Error message in human-readable format for the most recent error that happened when trying to deliver an update via webhook
-   */
-  lastErrorMessage?: string;
-
-  /**
-   * Optional. Maximum allowed number of simultaneous HTTPS connections to the webhook for update delivery
-   */
-  maxConnections?: number;
-
-  /**
-   * Optional. A list of update types the bot is subscribed to. Defaults to all update types
-   */
-  allowedUpdates?: string[];
-};
-
-/**
- * This object represents a Telegram user or bot.
- */
-export type User = {
-  /**
-   * Unique identifier for this user or bot
-   */
-  id: number;
-
-  /**
-   * True, if this user is a bot
-   */
-  isBot: boolean;
-
-  /**
-   * User‘s or bot’s first name
-   */
-  firstName: string;
-
-  /**
-   * Optional. User‘s or bot’s last name
-   */
-  lastName?: string;
-
-  /**
-   * Optional. User‘s or bot’s username
-   */
-  username?: string;
-
-  /**
-   * Optional. (IETF language tag)[https://en.wikipedia.org/wiki/IETF_language_tag] of the user's language
-   */
-  languageCode?: string;
-
-  /**
-   * Optional. True, if the bot can be invited to groups. Returned only in getMe.
-   */
-  canJoinGroups?: boolean;
-
-  /**
-   * Optional. True, if privacy mode is disabled for the bot. Returned only in getMe.
-   */
-  canReadAllGroupMessages?: boolean;
-
-  /**
-   * Optional. True, if the bot supports inline queries. Returned only in getMe.
-   */
-  supportsInlineQueries?: boolean;
-};
-
-// TODO: separate different type because some fields returned only in getChat.
-export type Chat = {
-  id: number;
-  type: 'private' | 'group' | 'supergroup' | 'channel';
-  title?: string;
-  username?: string;
-  firstName?: string;
-  lastName?: string;
-  photo?: ChatPhoto;
-  description?: string;
-  inviteLink?: string;
-  pinnedMessage?: Message;
-  permissions?: ChatPermissions;
-  stickerSetName?: string;
-  canSetStickerSet?: boolean;
-};
-
-export type Message = {
-  messageId: number;
-  from?: User; // TODO: empty for messages sent to channels
-  date: number;
-  chat: Chat;
-  forwardFrom?: User;
-  forwardFromChat?: Chat;
-  forwardFromMessageId?: number;
-  forwardSignature?: string;
-  forwardSenderName?: string;
-  forwardDate?: number;
-  replyToMessage?: Message;
-  editDate?: number;
-  mediaGroupId?: string;
-  authorSignature?: string;
-  text?: string;
-  entities?: MessageEntity[];
-  captionEntities?: MessageEntity[];
-  audio?: Audio;
-  document?: Document;
-  animation?: Animation;
-  game?: Game;
-  photo?: PhotoSize[];
-  sticker?: Sticker;
-  video?: Video;
-  voice?: Voice;
-  videoNote?: VideoNote;
-  caption?: string;
-  contact?: Contact;
-  location?: Location;
-  venue?: Venue;
-  poll?: Poll;
-  newChatMembers?: User[];
-  leftChatMember?: User;
-  newChatTitle?: string;
-  newChatPhoto?: PhotoSize[];
-  deleteChatPhoto?: boolean;
-  groupChatCreated?: boolean;
-  supergroupChatCreated?: boolean;
-  channelChatCreated?: boolean;
-  migrateToChatId?: number;
-  migrateFromChatId?: number;
-  pinnedMessage?: Message;
-  invoice?: Invoice;
-  successfulPayment?: SuccessfulPayment;
-  connectedWebsite?: string;
-  passportData?: PassportData;
-  replyMarkup?: InlineKeyboardMarkup;
-};
-
-export type MessageEntity = {
-  type:
-    | 'mention'
-    | 'hashtag'
-    | 'cashtag'
-    | 'bot_command'
-    | 'url'
-    | 'email'
-    | 'phone_number'
-    | 'bold'
-    | 'italic'
-    | 'code'
-    | 'pre'
-    | 'text_link'
-    | 'text_mention';
-  offset: number;
-  length: number;
-  url?: string;
-  user?: User;
-};
-
-export type PhotoSize = {
-  fileId: string;
-  width: number;
-  height: number;
-  fileSize?: number;
-};
-
-export type Audio = {
-  fileId: string;
-  duration: number;
-  performer?: string;
-  title?: string;
-  mimeType?: string;
-  fileSize?: number;
-  thumb?: PhotoSize;
-};
-
-export type Document = {
-  fileId: string;
-  thumb?: PhotoSize;
-  fileName?: string;
-  mimeType?: string;
-  fileSize?: number;
-};
-
-export type Video = {
-  fileId: string;
-  width: number;
-  height: number;
-  duration: number;
-  thumb?: PhotoSize;
-  mimeType?: string;
-  fileSize?: number;
-};
-
-export type Animation = {
-  fileId: string;
-  width: number;
-  height: number;
-  duration: number;
-  thumb?: PhotoSize;
-  fileName?: string;
-  mimeType?: string;
-  fileSize?: number;
-};
-
-export type Voice = {
-  fileId: string;
-  duration: number;
-  mimeType?: string;
-  fileSize?: number;
-};
-
-export type VideoNote = {
-  fileId: string;
-  length: number;
-  duration: number;
-  thumb?: PhotoSize;
-  fileSize?: number;
-};
-
-export type Contact = {
-  phoneNumber: string;
-  firstName: string;
-  lastName?: string;
-  userId?: number;
-  vcard?: string;
-};
-
-/**
- * This object represents a point on the map.
- */
-export type Location = {
-  /**
-   * Longitude as defined by sender
-   */
-  longitude: number;
-  /**
-   * Latitude as defined by sender
-   */
-  latitude: number;
-};
-
-/**
- * This object represents a venue.
- */
-export type Venue = {
-  /**
-   * Venue location
-   */
-  location: Location;
-
-  /**
-   * Name of the venue
-   */
-  title: string;
-
-  /**
-   * Address of the venue
-   */
-  address: string;
-
-  /**
-   * Optional. Foursquare identifier of the venue
-   */
-  foursquareId?: string;
-
-  /**
-   * Optional. Foursquare type of the venue. (For example, "arts_entertainment/default", "arts_entertainment/aquarium" or "food/icecream".)
-   */
-  foursquareType?: string;
-};
-
-export type PollOption = {
-  text: string;
-  voterCount: number;
-};
-
-export type Poll = {
-  /**
-   * Unique poll identifier
-   */
-  id: string;
-
-  /**
-   * Poll question, 1-255 characters
-   */
-  question: string;
-
-  /**
-   * List of poll options
-   */
-  options: PollOption[];
-
-  /**
-   * Total number of users that voted in the poll
-   */
-  totalVoterCount: number;
-
-  /**
-   * True, if the poll is closed
-   */
-  isClosed: boolean;
-
-  /**
-   * True, if the poll is anonymous
-   */
-  isAnonymous: boolean;
-
-  /**
-   * Poll type, currently can be “regular” or “quiz”
-   */
-  type: string;
-
-  /**
-   * True, if the poll allows multiple answers
-   */
-  allowsMultipleAnswers: boolean;
-
-  /**
-   * Optional. 0-based identifier of the correct answer option. Available only for polls in the quiz mode, which are closed, or was sent (not forwarded) by the bot or to the private chat with the bot.
-   */
-  correctOptionId?: number;
-
-  /**
-   * Optional. Text that is shown when a user chooses an incorrect answer or taps on the lamp icon in a quiz-style poll, 0-200 characters
-   */
-  explanation?: string;
-
-  /**
-   * Optional. Special entities like usernames, URLs, bot commands, etc. that appear in the explanation
-   */
-  explanationEntities?: MessageEntity[];
-
-  /**
-   * Optional. Amount of time in seconds the poll will be active after creation
-   */
-  openPeriod?: number;
-
-  /**
-   * Optional. Point in time (Unix timestamp) when the poll will be automatically closed
-   */
-  closeDate?: number;
-};
-
-/**
- * This object represents an answer of a user in a non-anonymous poll.
- */
-export type PollAnswer = {
-  /**
-   * Unique poll identifier
-   */
-  pollId: string;
-
-  /**
-   * The user, who changed the answer to the poll
-   */
-  user: User;
-
-  /**
-   * 0-based identifiers of answer options, chosen by the user. May be empty if the user retracted their vote.
-   */
-  optionIds: number[];
-};
-
-export type UserProfilePhotos = {
-  totalCount: number;
-  photos: PhotoSize[][];
-};
-
-export type File = {
-  fileId: string;
-  fileSize?: number;
-  filePath: string;
-};
-
-/**
- * This object represents a custom keyboard with reply options.
- *
- * - https://core.telegram.org/bots#keyboards
- * - https://core.telegram.org/bots/api#replykeyboardmarkup
- */
-export type ReplyKeyboardMarkup = {
-  /**
-   * Array of button rows, each represented by an Array of KeyboardButton objects
-   *
-   * - https://core.telegram.org/bots/api#keyboardbutton
-   */
-  keyboard: KeyboardButton[][];
-
-  /**
-   * Optional. Requests clients to resize the keyboard vertically for optimal fit (e.g., make the keyboard smaller if there are just two rows of buttons). Defaults to false, in which case the custom keyboard is always of the same height as the app's standard keyboard.
-   */
-  resizeKeyboard?: boolean;
-
-  /**
-   * Optional. Requests clients to hide the keyboard as soon as it's been used. The keyboard will still be available, but clients will automatically display the usual letter-keyboard in the chat – the user can press a special button in the input field to see the custom keyboard again. Defaults to false.
-   */
-  oneTimeKeyboard?: boolean;
-
-  /**
-   * Optional. Use this parameter if you want to show the keyboard to specific users only. Targets: 1) users that are `@mentioned` in the text of the Message object; 2) if the bot's message is a reply (has replyToMessageId), sender of the original message.
-   *
-   * Example: A user requests to change the bot‘s language, bot replies to the request with a keyboard to select the new language. Other users in the group don’t see the keyboard.
-   */
-  selective?: boolean;
-};
-
-/**
- * This object represents one button of the reply keyboard. For simple text buttons String can be used instead of this object to specify text of the button. Optional fields are mutually exclusive.
- *
- * - https://core.telegram.org/bots/api#keyboardbutton
- */
-export type KeyboardButton = {
-  /**
-   * Text of the button. If none of the optional fields are used, it will be sent as a message when the button is pressed
-   */
-  text: string;
-
-  /**
-   * Optional. If True, the user's phone number will be sent as a contact when the button is pressed. Available in private chats only
-   */
-  requestContact?: boolean;
-
-  /**
-   * Optional. If True, the user's current location will be sent when the button is pressed. Available in private chats only
-   */
-  requestLocation?: boolean;
-};
-
-/**
- * Upon receiving a message with this object, Telegram clients will remove the current custom keyboard and display the default letter-keyboard. By default, custom keyboards are displayed until a new keyboard is sent by a bot. An exception is made for one-time keyboards that are hidden immediately after the user presses a button (see ReplyKeyboardMarkup).
- *
- * - https://core.telegram.org/bots/api#replykeyboardremove
- * - https://core.telegram.org/bots/api#replykeyboardmarkup
- */
-export type ReplyKeyboardRemove = {
-  /**
-   * Requests clients to remove the custom keyboard (user will not be able to summon this keyboard; if you want to hide the keyboard from sight but keep it accessible, use oneTimeKeyboard in ReplyKeyboardMarkup)
-   */
-  removeKeyboard: true;
-
-  /**
-   * Optional. Use this parameter if you want to remove the keyboard for specific users only. Targets:
-   * 1. users that are `@mentioned` in the text of the Message object
-   * 2. if the bot's message is a reply (has replyToMessageId), sender of the original message.
-   *
-   * Example: A user votes in a poll, bot returns confirmation message in reply to the vote and removes the keyboard for that user, while still showing the keyboard with poll options to users who haven't voted yet.
-   */
-  selective?: boolean;
-};
-
-/**
- * This object represents an inline keyboard that appears right next to the message it belongs to.
- *
- * - https://core.telegram.org/bots/api#inlinekeyboardmarkup
- */
-export type InlineKeyboardMarkup = {
-  /**
-   * Array of button rows, each represented by an Array of InlineKeyboardButton objects
-   *
-   * - https://core.telegram.org/bots/api#inlinekeyboardbutton
-   */
-  inlineKeyboard: InlineKeyboardButton[][];
-};
-
-/**
- * This object represents one button of an inline keyboard. You must use exactly one of the optional fields.
- *
- * - https://core.telegram.org/bots/api#inlinekeyboardbutton
- */
-export type InlineKeyboardButton = {
-  /**
-   * Label text on the button
-   */
-  text: string;
-
-  /**
-   * Optional. HTTP or tg:// url to be opened when button is pressed
-   */
-  url?: string;
-
-  /**
-   * Optional. An HTTP URL used to automatically authorize the user. Can be used as a replacement for the Telegram Login Widget.
-   *
-   * - https://core.telegram.org/bots/api#loginurl
-   * - https://core.telegram.org/widgets/login
-   */
-  loginUrl?: LoginUrl;
-
-  /**
-   * Optional. Data to be sent in a callback query to the bot when button is pressed, 1-64 bytes
-   */
-  callbackData?: string;
-
-  /**
-   * Optional. If set, pressing the button will prompt the user to select one of their chats, open that chat and insert the bot‘s username and the specified inline query in the input field. Can be empty, in which case just the bot’s username will be inserted.
-   *
-   * Note: This offers an easy way for users to start using your bot in inline mode when they are currently in a private chat with it. Especially useful when combined with switchPm… actions – in this case the user will be automatically returned to the chat they switched from, skipping the chat selection screen.
-   */
-  switchInlineQuery?: string;
-
-  /**
-   * Optional. If set, pressing the button will insert the bot‘s username and the specified inline query in the current chat's input field. Can be empty, in which case only the bot’s username will be inserted.
-   *
-   * This offers a quick way for the user to open your bot in inline mode in the same chat – good for selecting something from multiple options.
-   */
-  switchInlineQueryCurrentChat?: string;
-
-  /**
-   * Optional. Description of the game that will be launched when the user presses the button.
-   *
-   * NOTE: This type of button must always be the first button in the first row.
-   *
-   * - https://core.telegram.org/bots/api#callbackgame
-   */
-  callbackGame?: CallbackGame;
-
-  /**
-   * Optional. Specify True, to send a Pay button.
-   *
-   * NOTE: This type of button must always be the first button in the first row.
-   *
-   * - https://core.telegram.org/bots/api#payments
-   */
-  pay?: boolean;
-};
-
-/**
- * This object represents a parameter of the inline keyboard button used to automatically authorize a user. Serves as a great replacement for the Telegram Login Widget when the user is coming from Telegram. All the user needs to do is tap/click a button and confirm that they want to log in:
- *
- * - https://core.telegram.org/bots/api#loginurl
- */
-export type LoginUrl = {
-  /**
-   * An HTTP URL to be opened with user authorization data added to the query string when the button is pressed. If the user refuses to provide authorization data, the original URL without information about the user will be opened. The data added is the same as described in Receiving authorization data.
-   *
-   * NOTE: You must always check the hash of the received data to verify the authentication and the integrity of the data as described in Checking authorization.
-   *
-   * - https://core.telegram.org/widgets/login#receiving-authorization-data
-   * - https://core.telegram.org/widgets/login#checking-authorization
-   */
-  url: string;
-
-  /**
-   * Optional. New text of the button in forwarded messages.
-   */
-  forwardText?: string;
-
-  /**
-   * Optional. Username of a bot, which will be used for user authorization. See Setting up a bot for more details. If not specified, the current bot's username will be assumed. The url's domain must be the same as the domain linked with the bot. See Linking your domain to the bot for more details.
-   *
-   * - https://core.telegram.org/widgets/login#setting-up-a-bot
-   * - https://core.telegram.org/widgets/login#linking-your-domain-to-the-bot
-   */
-  botUsername?: string;
-
-  /**
-   * Optional. Pass True to request the permission for your bot to send messages to the user.
-   */
-  requestWriteAccess?: boolean;
-};
-
-export type CallbackQuery = {
-  id: string;
-  from: User;
-  message?: Message;
-  inlineMessageId?: string;
-  chatInstance: string;
-  data?: string;
-  gameShortName?: string;
-};
-
-/**
- * Upon receiving a message with this object, Telegram clients will display a reply interface to the user (act as if the user has selected the bot‘s message and tapped ’Reply'). This can be extremely useful if you want to create user-friendly step-by-step interfaces without having to sacrifice privacy mode.
- *
- * - https://core.telegram.org/bots/api#forcereply
- * - https://core.telegram.org/bots#privacy-mode
- */
-export type ForceReply = {
-  /**
-   * Shows reply interface to the user, as if they manually selected the bot‘s message and tapped ’Reply'
-   */
-  forceReply: boolean;
-
-  /**
-   * Optional. Use this parameter if you want to force reply from specific users only. Targets:
-   * 1. users that are `@mentioned` in the text of the Message object;
-   * 2. if the bot's message is a reply (has replyToMessageId), sender of the original message.
-   */
-  selective?: boolean;
-};
-
-export type ChatPhoto = {
-  smallFileId: string;
-  bigFileId: string;
-};
-
-export type ChatMember = any;
-
-/**
- * Describes actions that a non-administrator user is allowed to take in a chat.
- */
-export type ChatPermissions = {
-  /**
-   * Optional. True, if the user is allowed to send text messages, contacts, locations and venues
-   */
-  canSendMessages?: boolean;
-
-  /**
-   * Optional. True, if the user is allowed to send audios, documents, photos, videos, video notes and voice notes, implies can_send_messages
-   */
-  canSendMediaMessages?: boolean;
-
-  /**
-   * Optional. True, if the user is allowed to send polls, implies can_send_messages
-   */
-  canSendPolls?: boolean;
-
-  /**
-   * Optional. True, if the user is allowed to send animations, games, stickers and use inline bots, implies can_send_media_messages
-   */
-  canSendOtherMessages?: boolean;
-
-  /**
-   * Optional. True, if the user is allowed to add web page previews to their messages, implies can_send_media_messages
-   */
-  canAddWebPagePreviews?: boolean;
-
-  /**
-   * Optional. True, if the user is allowed to change the chat title, photo and other settings. Ignored in public supergroups
-   */
-  canChangeInfo?: boolean;
-
-  /**
-   * Optional. True, if the user is allowed to invite new users to the chat
-   */
-  canInviteUsers?: boolean;
-
-  /**
-   * Optional. True, if the user is allowed to pin messages. Ignored in public supergroups
-   */
-  canPinMessages?: boolean;
-};
-
-export type ResponseParameters = any;
-
-export type InputMedia =
-  | InputMediaAnimation
-  | InputMediaDocument
-  | InputMediaAudio
-  | InputMediaPhoto
-  | InputMediaVideo;
-
-export enum InputMediaType {
-  Photo = 'photo',
-  Video = 'video',
-  Animation = 'animation',
-  Audio = 'audio',
-  Document = 'document',
-}
-
-export type InputMediaPhoto = {
-  /**
-   * Type of the result, must be photo
-   */
-  type: InputMediaType.Photo;
-
-  /**
-   * File to send. Pass a fileId to send a file that exists on the Telegram servers (recommended) or pass an HTTP URL for Telegram to get a file from the Internet. Upload file is not supported yet.
-   */
-  media: string;
-
-  /**
-   * Optional. Caption of the photo to be sent, 0-1024 characters
-   */
-  caption?: string;
-
-  /**
-   * Optional. Send Markdown or HTML, if you want Telegram apps to show bold, italic, fixed-width text or inline URLs in the media caption.
-   */
-  parseMode?: ParseMode;
-};
-
-export type InputMediaVideo = {
-  /**
-   * Type of the result, must be video
-   */
-  type: InputMediaType.Video;
-
-  /**
-   * File to send. Pass a fileId to send a file that exists on the Telegram servers (recommended) or pass an HTTP URL for Telegram to get a file from the Internet. Upload file is not supported yet.
-   */
-  media: string;
-
-  /**
-   * Thumb is not supported yet.
-   */
-  thumb?: string;
-
-  /**
-   * Optional. Caption of the video to be sent, 0-1024 characters
-   */
-  caption?: string;
-
-  /**
-   * Optional. Send Markdown or HTML, if you want Telegram apps to show bold, italic, fixed-width text or inline URLs in the media caption.
-   */
-  parseMode?: string;
-
-  /**
-   * Optional. Video width
-   */
-  width?: number;
-
-  /**
-   * Optional. Video height
-   */
-  height?: number;
-
-  /**
-   * Optional. Video duration
-   */
-  duration?: number;
-
-  /**
-   * Optional. Pass True, if the uploaded video is suitable for streaming
-   */
-  supportsStreaming?: boolean;
-};
-
-export type InputMediaAnimation = {
-  type: InputMediaType.Animation;
-  media: string;
-  thumb?: string;
-  caption?: string;
-  parseMode?: string;
-  width?: number;
-  height?: number;
-  duration?: number;
-};
-
-export type InputMediaAudio = {
-  type: InputMediaType.Audio;
-  media: string;
-  thumb?: string;
-  caption?: string;
-  parseMode?: string;
-  duration?: number;
-  performer?: string;
-  title?: string;
-};
-
-export type InputMediaDocument = {
-  type: InputMediaType.Document;
-  media: string;
-  thumb?: string;
-  caption?: string;
-  parseMode?: string;
-};
-
-export enum ChatAction {
-  Typing = 'typing',
-  UploadPhoto = 'upload_photo',
-  RecordVideo = 'record_video',
-  UploadVideo = 'upload_video',
-  RecordAudio = 'record_audio',
-  UploadAudio = 'upload_audio',
-  UploadDocument = 'upload_document',
-  FindLocation = 'find_location',
-  RecordVideoNote = 'record_video_note',
-  UploadVideoNote = 'upload_video_note',
-}
-
-// Stickers
-export type Sticker = {
-  fileId: string;
-  width: number;
-  height: number;
-  isAnimated: boolean;
-  thumb?: PhotoSize;
-  emoji?: string;
-  setName?: string;
-  maskPosition?: MaskPosition;
-  fileSize?: number;
-};
-
-export type StickerSet = {
-  name: string;
-  title: string;
-  isAnimated: boolean;
-  containsMasks: boolean;
-  stickers: Sticker[];
-};
-
-export type MaskPosition = {
-  point: 'forehead' | 'eyes' | 'mouth' | 'chin';
-  xShift: number;
-  yShift: number;
-  scale: number;
-};
-
-// Inline Mode
-export type InlineQuery = {
-  id: string;
-  from: User;
-  location?: Location;
-  query: string;
-  offset: string;
-};
-
-export type InlineQueryResult =
-  | InlineQueryResultCachedAudio
-  | InlineQueryResultCachedDocument
-  | InlineQueryResultCachedGif
-  | InlineQueryResultCachedMpeg4Gif
-  | InlineQueryResultCachedPhoto
-  | InlineQueryResultCachedSticker
-  | InlineQueryResultCachedVideo
-  | InlineQueryResultCachedVoice
-  | InlineQueryResultArticle
-  | InlineQueryResultAudio
-  | InlineQueryResultContact
-  | InlineQueryResultGame
-  | InlineQueryResultDocument
-  | InlineQueryResultGif
-  | InlineQueryResultLocation
-  | InlineQueryResultMpeg4Gif
-  | InlineQueryResultPhoto
-  | InlineQueryResultVenue
-  | InlineQueryResultVideo
-  | InlineQueryResultVoice;
-
-export type InlineQueryResultArticle = {
-  type: 'article';
-  id: string;
-  title: string;
-  inputMessageContent: InputMessageContent;
-  replyMarkup?: InlineKeyboardMarkup;
-  url?: string;
-  hideUrl?: boolean;
-  description?: string;
-  thumbUrl?: string;
-  thumbWidth?: number;
-  thumbHeight?: number;
-};
-
-export type InlineQueryResultPhoto = {
-  type: 'photo';
-  id: string;
-  photoUrl: string;
-  thumbUrl: string;
-  title?: string;
-  description?: string;
-  caption?: string;
-  parseMode?: string;
-  replyMarkup?: InlineKeyboardMarkup;
-  inputMessageContent?: InputMessageContent;
-};
-
-export type InlineQueryResultGif = {
-  type: 'gif';
-  id: string;
-  gifUrl: string;
-  gifWidth?: number;
-  gifHeight?: number;
-  gifDuration?: number;
-  thumbUrl: string;
-  title?: string;
-  caption?: string;
-  parseMode?: string;
-  replyMarkup?: InlineKeyboardMarkup;
-  inputMessageContent?: InputMessageContent;
-};
-
-export type InlineQueryResultMpeg4Gif = {
-  type: 'mpeg4_gif';
-  id: string;
-  mpeg4Url: string;
-  mpeg4Width?: number;
-  mpeg4Height?: number;
-  mpeg4Duration?: number;
-  thumbUrl: string;
-  title?: string;
-  caption?: string;
-  parseMode?: string;
-  replyMarkup?: InlineKeyboardMarkup;
-  inputMessageContent?: InputMessageContent;
-};
-
-export type InlineQueryResultVideo = {
-  type: 'video';
-  id: string;
-  videoUrl: string;
-  mimeType: string;
-  thumbUrl: string;
-  title: string;
-  caption?: string;
-  parseMode?: string;
-  videoWidth?: number;
-  videoHeight?: number;
-  videoDuration?: number;
-  description?: string;
-  replyMarkup?: InlineKeyboardMarkup;
-  inputMessageContent?: InputMessageContent;
-};
-
-export type InlineQueryResultAudio = {
-  type: 'audio';
-  id: string;
-  audioUrl: string;
-  title: string;
-  caption?: string;
-  parseMode?: string;
-  performer?: string;
-  audioDuration?: number;
-  replyMarkup?: InlineKeyboardMarkup;
-  inputMessageContent?: InputMessageContent;
-};
-
-export type InlineQueryResultVoice = {
-  type: 'voice';
-  id: string;
-  voiceUrl: string;
-  title: string;
-  caption?: string;
-  parseMode?: string;
-  voiceDuration?: number;
-  replyMarkup?: InlineKeyboardMarkup;
-  inputMessageContent?: InputMessageContent;
-};
-
-export type InlineQueryResultDocument = {
-  type: 'document';
-  id: string;
-  title: string;
-  caption?: string;
-  parseMode?: string;
-  documentUrl: string;
-  mimeType: string;
-  description?: string;
-  replyMarkup?: InlineKeyboardMarkup;
-  inputMessageContent?: InputMessageContent;
-  thumbUrl?: string;
-  thumbWidth?: number;
-  thumbHeight?: number;
-};
-
-export type InlineQueryResultLocation = {
-  type: 'location';
-  id: string;
-  latitude: number;
-  longitude: number;
-  title: string;
-  livePeriod?: number;
-  replyMarkup?: InlineKeyboardMarkup;
-  inputMessageContent?: InputMessageContent;
-  thumbUrl?: string;
-  thumbWidth?: number;
-  thumbHeight?: number;
-};
-
-export type InlineQueryResultVenue = {
-  type: 'venue';
-  id: string;
-  latitude: number;
-  longitude: number;
-  title: string;
-  address: string;
-  foursquareId?: string;
-  foursquareType?: string;
-  replyMarkup?: InlineKeyboardMarkup;
-  inputMessageContent?: InputMessageContent;
-  thumbUrl?: string;
-  thumbWidth?: number;
-  thumbHeight?: number;
-};
-
-export type InlineQueryResultContact = {
-  type: 'contact';
-  id: string;
-  phoneNumber: string;
-  firstName: string;
-  lastName?: string;
-  vcard?: string;
-  replyMarkup?: InlineKeyboardMarkup;
-  inputMessageContent?: InputMessageContent;
-  thumbUrl?: string;
-  thumbWidth?: number;
-  thumbHeight?: number;
-};
-
-export type InlineQueryResultGame = {
-  type: 'game';
-  id: string;
-  gameShortName: string;
-  replyMarkup?: InlineKeyboardMarkup;
-};
-
-export type InlineQueryResultCachedPhoto = {
-  type: 'photo';
-  id: string;
-  photoFileId: string;
-  title?: string;
-  description?: string;
-  caption?: string;
-  parseMode?: string;
-  replyMarkup?: InlineKeyboardMarkup;
-  inputMessageContent?: InputMessageContent;
-};
-
-export type InlineQueryResultCachedGif = {
-  type: 'gif';
-  id: string;
-  gifFileId: string;
-  title?: string;
-  caption?: string;
-  parseMode?: string;
-  replyMarkup?: InlineKeyboardMarkup;
-  inputMessageContent?: InputMessageContent;
-};
-
-export type InlineQueryResultCachedMpeg4Gif = {
-  type: 'mpeg4_gif';
-  id: string;
-  mpeg4FileId: string;
-  title?: string;
-  caption?: string;
-  parseMode?: string;
-  replyMarkup?: InlineKeyboardMarkup;
-  inputMessageContent?: InputMessageContent;
-};
-
-export type InlineQueryResultCachedSticker = {
-  type: 'sticker';
-  id: string;
-  stickerFileId: string;
-  replyMarkup?: InlineKeyboardMarkup;
-  inputMessageContent?: InputMessageContent;
-};
-
-export type InlineQueryResultCachedDocument = {
-  type: 'document';
-  id: string;
-  title: string;
-  documentFileId: string;
-  description?: string;
-  caption?: string;
-  parseMode?: string;
-  replyMarkup?: InlineKeyboardMarkup;
-  inputMessageContent?: InputMessageContent;
-};
-
-export type InlineQueryResultCachedVideo = {
-  type: 'video';
-  id: string;
-  videoFileId: string;
-  title: string;
-  description?: string;
-  caption?: string;
-  parseMode?: string;
-  replyMarkup?: InlineKeyboardMarkup;
-  inputMessageContent?: InputMessageContent;
-};
-
-export type InlineQueryResultCachedVoice = {
-  type: 'voice';
-  id: string;
-  voiceFileId: string;
-  title: string;
-  caption?: string;
-  parseMode?: string;
-  replyMarkup?: InlineKeyboardMarkup;
-  inputMessageContent?: InputMessageContent;
-};
-
-export type InlineQueryResultCachedAudio = {
-  type: 'audio';
-  id: string;
-  audioFileId: string;
-  caption?: string;
-  parseMode?: string;
-  replyMarkup?: InlineKeyboardMarkup;
-  inputMessageContent?: InputMessageContent;
-};
-
-export type InputMessageContent =
-  | InputTextMessageContent
-  | InputLocationMessageContent
-  | InputVenueMessageContent
-  | InputContactMessageContent;
-
-export type InputTextMessageContent = {
-  messageText: string;
-  parseMode?: string;
-  disableWebPagePreview?: boolean;
-};
-
-export type InputLocationMessageContent = {
-  latitude: number;
-  longitude: number;
-  livePeriod?: number;
-};
-
-export type InputVenueMessageContent = {
-  latitude: number;
-  longitude: number;
-  title: string;
-  address: string;
-  foursquareId?: string;
-  foursquareType?: string;
-};
-
-export type InputContactMessageContent = {
-  phoneNumber: string;
-  firstName: string;
-  lastName?: string;
-  vcard?: string;
-};
-
-export type ChosenInlineResult = {
-  resultId: string;
-  from: User;
-  location?: Location;
-  inlineMessageId?: string;
-  query: string;
-};
-
-// Payments
-export type LabeledPrice = {
-  label: string;
-  amount: number;
-};
-
-export type Invoice = {
-  title: string;
-  description: string;
-  startParameter: string;
-  currency: string;
-  totalAmount: number;
-};
-
-export type Product = {
-  title: string;
-  description: string;
-  startParameter: string;
-  currency: string;
-  payload: string;
-  providerToken: string;
-  prices: LabeledPrice[];
-};
-
-export type ShippingAddress = {
-  countryCode: string;
-  state: string;
-  city: string;
-  streetLine1: string;
-  streetLine2: string;
-  postCode: string;
-};
-
-export type OrderInfo = {
-  name?: string;
-  phoneNumber?: string;
-  email?: string;
-  shippingAddress?: ShippingAddress;
-};
-
-export type ShippingOption = {
-  id: string;
-  title: string;
-  prices: LabeledPrice[];
-};
-
-export type SuccessfulPayment = {
-  currency: string;
-  totalAmount: number;
-  invoicePayload: string;
-  shippingOptionId?: string;
-  orderInfo?: OrderInfo;
-  telegramPaymentChargeId: string;
-  providerPaymentChargeId: string;
-};
-
-export type ShippingQuery = {
-  id: string;
-  from: User;
-  invoicePayload: string;
-  shippingAddress: ShippingAddress;
-};
-
-export type PreCheckoutQuery = {
-  id: string;
-  from: User;
-  currency: string;
-  totalAmount: number;
-  invoicePayload: string;
-  shippingOptionId?: string;
-  orderInfo?: OrderInfo;
-};
-
-// Telegram Passport
-export type PassportData = {
-  data: EncryptedPassportElement[];
-  credentials: EncryptedCredentials;
-};
-
-export type PassportFile = {
-  fileId: string;
-  fileSize: number;
-  fileDate: number;
-};
-
-export type EncryptedPassportElement = {
-  type:
-    | 'personal_details'
-    | 'passport'
-    | 'driver_license'
-    | 'identity_card'
-    | 'internal_passport'
-    | 'address'
-    | 'utility_bill'
-    | 'bank_statement'
-    | 'rental_agreement'
-    | 'passport_registration'
-    | 'temporary_registration'
-    | 'phone_number'
-    | 'email';
-  data?: string;
-  phoneNumber?: string;
-  email?: string;
-  files?: PassportFile[];
-  frontSide?: PassportFile;
-  reverseSide?: PassportFile;
-  selfie?: PassportFile;
-  translation?: PassportFile[];
-  hash: string;
-};
-
-export type EncryptedCredentials = {
-  data: string;
-  hash: string;
-  secret: string;
-};
-
-export type PassportElementError =
-  | PassportElementErrorDataField
-  | PassportElementErrorFrontSide
-  | PassportElementErrorReverseSide
-  | PassportElementErrorSelfie
-  | PassportElementErrorFile
-  | PassportElementErrorFiles
-  | PassportElementErrorTranslationFile
-  | PassportElementErrorTranslationFiles
-  | PassportElementErrorUnspecified;
-
-export type PassportElementErrorDataField = {
-  source: string;
-  type:
-    | 'personal_details'
-    | 'passport'
-    | 'driver_license'
-    | 'identity_card'
-    | 'internal_passport'
-    | 'address';
-  fieldName: string;
-  dataHash: string;
-  message: string;
-};
-
-export type PassportElementErrorFrontSide = {
-  source: 'front_side';
-  type: 'passport' | 'driver_license' | 'identity_card' | 'internal_passport';
-  fileHash: string;
-  message: string;
-};
-
-export type PassportElementErrorReverseSide = {
-  source: 'reverse_side';
-  type: 'driver_license' | 'identity_card';
-  fileHash: string;
-  message: string;
-};
-
-export type PassportElementErrorSelfie = {
-  source: 'selfie';
-  type: 'passport' | 'driver_license' | 'identity_card' | 'internal_passport';
-  fileHash: string;
-  message: string;
-};
-
-export type PassportElementErrorFile = {
-  source: 'file';
-  type:
-    | 'utility_bill'
-    | 'bank_statement'
-    | 'rental_agreement'
-    | 'passport_registration'
-    | 'temporary_registration';
-  fileHash: string;
-  message: string;
-};
-
-export type PassportElementErrorFiles = {
-  source: 'files';
-  type:
-    | 'utility_bill'
-    | 'bank_statement'
-    | 'rental_agreement'
-    | 'passport_registration'
-    | 'temporary_registration';
-  fileHashes: string[];
-  message: string;
-};
-
-export type PassportElementErrorTranslationFile = {
-  source: 'translation_file';
-  type:
-    | 'passport'
-    | 'driver_license'
-    | 'identity_card'
-    | 'internal_passport'
-    | 'utility_bill'
-    | 'bank_statement'
-    | 'rental_agreement'
-    | 'passport_registration'
-    | 'temporary_registration';
-  fileHash: string;
-  message: string;
-};
-
-export type PassportElementErrorTranslationFiles = {
-  source: 'translation_files';
-  type:
-    | 'passport'
-    | 'driver_license'
-    | 'identity_card'
-    | 'internal_passport'
-    | 'utility_bill'
-    | 'bank_statement'
-    | 'rental_agreement'
-    | 'passport_registration'
-    | 'temporary_registration';
-  fileHashes: string[];
-  message: string;
-};
-
-export type PassportElementErrorUnspecified = {
-  source: 'unspecified';
-  type: string;
-  elementHash: string;
-  message: string;
-};
-
-// Games
-export type Game = {
-  title: string;
-  description: string;
-  photo: PhotoSize[];
-  text?: string;
-  textEntities?: MessageEntity[];
-  animation?: Animation;
-};
-
-/**
- * A placeholder, currently holds no information. Use BotFather to set up your game.
- *
- * - https://core.telegram.org/bots/api#callbackgame
- */
-export type CallbackGame = any;
-
-export type GameHighScore = {
-  position: number;
-  user: User;
-  score: number;
-};
-
-export type SetWebhookOption = {
-  /**
-   * not supported yet.
-   */
-  certificate?: string;
-
-  /**
-   * Maximum allowed number of simultaneous HTTPS connections to the webhook for update delivery, 1-100. Defaults to 40. Use lower values to limit the load on your bot‘s server, and higher values to increase your bot’s throughput.
-   */
-  maxConnections?: number;
-
-  /**
-   * List the types of updates you want your bot to receive. For example, specify [“message”, “edited_channel_post”, “callback_query”] to only receive updates of these types. See Update for a complete list of available update types. Specify an empty list to receive all updates regardless of type (default). If not specified, the previous setting will be used.
-   *
-   * Please note that this parameter doesn't affect updates created before the call to the setWebhook, so unwanted updates may be received for a short period of time.
-   */
-  allowedUpdates?: string[];
-};
-
-export type GetUpdatesOption = {
-  /**
-   * Identifier of the first update to be returned. Must be greater by one than the highest among the identifiers of previously received updates. By default, updates starting with the earliest unconfirmed update are returned. An update is considered confirmed as soon as getUpdates is called with an offset higher than its updateId. The negative offset can be specified to retrieve updates starting from -offset update from the end of the updates queue. All previous updates will forgotten.
-   */
-  offset?: number;
-
-  /**
-   * Limits the number of updates to be retrieved. Values between 1—100 are accepted. Defaults to 100.
-   */
-  limit?: number;
-
-  /**
-   * Timeout in seconds for long polling. Defaults to 0, i.e. usual short polling. Should be positive, short polling should be used for testing purposes only.
-   */
-  timeout?: number;
-
-  /**
-   * List the types of updates you want your bot to receive. For example, specify [“message”, “edited_channel_post”, “callback_query”] to only receive updates of these types. See Update for a complete list of available update types. Specify an empty list to receive all updates regardless of type (default). If not specified, the previous setting will be used.
-   *
-   * Please note that this parameter doesn't affect updates created before the call to the getUpdates, so unwanted updates may be received for a short period of time.
-   */
-  allowedUpdates?: string[];
-};
-
-export type SendMessageOption = {
-  /**
-   * Send Markdown or HTML, if you want Telegram apps to show bold, italic, fixed-width text or inline URLs in your bot's message.
-   *
-   * - https://core.telegram.org/bots/api#markdown-style
-   * - https://core.telegram.org/bots/api#html-style
-   * - https://core.telegram.org/bots/api#formatting-options
-   */
-  parseMode?: ParseMode;
-
-  /**
-   * Disables link previews for links in this message
-   */
-  disableWebPagePreview?: boolean;
-
-  /**
-   * Sends the message silently. Users will receive a notification with no sound.
-   *
-   * - https://telegram.org/blog/channels-2-0#silent-messages
-   */
-  disableNotification?: boolean;
-
-  /**
-   * If the message is a reply, ID of the original message
-   */
-  replyToMessageId?: number;
-
-  /**
-   * Additional interface options. A JSON-serialized object for an inline keyboard, custom reply keyboard, instructions to remove reply keyboard or to force a reply from the user.
-   *
-   * - https://core.telegram.org/bots#inline-keyboards-and-on-the-fly-updating
-   * - https://core.telegram.org/bots#keyboards
-   * - https://core.telegram.org/bots/api#inlinekeyboardmarkup
-   * - https://core.telegram.org/bots/api#replykeyboardmarkup
-   * - https://core.telegram.org/bots/api#replykeyboardremove
-   * - https://core.telegram.org/bots/api#forcereply
-   */
-  replyMarkup?:
-    | InlineKeyboardMarkup
-    | ReplyKeyboardMarkup
-    | ReplyKeyboardRemove
-    | ForceReply;
-};
-
-export enum ParseMode {
-  Markdown = 'Markdown',
-  HTML = 'HTML',
-}
-
-export type ForwardMessageOption = {
-  /**
-   * Sends the message silently. Users will receive a notification with no sound.
-   */
-  disableNotification?: boolean;
-};
-
-export type SendPhotoOption = {
-  /**
-   * Photo caption (may also be used when resending photos by fileId), 0-1024 characters
-   */
-  caption?: string;
-
-  /**
-   * Send Markdown or HTML, if you want Telegram apps to show bold, italic, fixed-width text or inline URLs in the media caption.
-   *
-   * - https://core.telegram.org/bots/api#markdown-style
-   * - https://core.telegram.org/bots/api#html-style
-   * - https://core.telegram.org/bots/api#formatting-options
-   */
-  parseMode?: ParseMode;
-
-  /**
-   * Sends the message silently. Users will receive a notification with no sound.
-   *
-   * - https://telegram.org/blog/channels-2-0#silent-messages
-   */
-  disableNotification?: boolean;
-
-  /**
-   * If the message is a reply, ID of the original message
-   */
-  replyToMessageId?: number;
-
-  /**
-   * Additional interface options. A JSON-serialized object for an inline keyboard, custom reply keyboard, instructions to remove reply keyboard or to force a reply from the user.
-   *
-   * - https://core.telegram.org/bots#inline-keyboards-and-on-the-fly-updating
-   * - https://core.telegram.org/bots#keyboards
-   * - https://core.telegram.org/bots/api#inlinekeyboardmarkup
-   * - https://core.telegram.org/bots/api#replykeyboardmarkup
-   * - https://core.telegram.org/bots/api#replykeyboardremove
-   * - https://core.telegram.org/bots/api#forcereply
-   */
-  replyMarkup?:
-    | InlineKeyboardMarkup
-    | ReplyKeyboardMarkup
-    | ReplyKeyboardRemove
-    | ForceReply;
-};
-
-export type SendAudioOption = {
-  /**
-   * Audio caption, 0-1024 characters
-   */
-  caption?: string;
-
-  /**
-   * Send Markdown or HTML, if you want Telegram apps to show bold, italic, fixed-width text or inline URLs in the media caption.
-   *
-   * - https://core.telegram.org/bots/api#markdown-style
-   * - https://core.telegram.org/bots/api#html-style
-   * - https://core.telegram.org/bots/api#formatting-options
-   */
-  parseMode?: ParseMode;
-
-  /**
-   * Duration of the audio in seconds
-   */
-  duration?: number;
-
-  /**
-   * Performer
-   */
-  performer?: string;
-
-  /**
-   * Track name
-   */
-  title?: string;
-
-  /**
-   * Thumb is not supported yet.
-   */
-  thumb?: string;
-
-  /**
-   * Sends the message silently. Users will receive a notification with no sound.
-   *
-   * - https://telegram.org/blog/channels-2-0#silent-messages
-   */
-  disableNotification?: boolean;
-
-  /**
-   * If the message is a reply, ID of the original message
-   */
-  replyToMessageId?: number;
-
-  /**
-   * Additional interface options. A JSON-serialized object for an inline keyboard, custom reply keyboard, instructions to remove reply keyboard or to force a reply from the user.
-   *
-   * - https://core.telegram.org/bots#inline-keyboards-and-on-the-fly-updating
-   * - https://core.telegram.org/bots#keyboards
-   * - https://core.telegram.org/bots/api#inlinekeyboardmarkup
-   * - https://core.telegram.org/bots/api#replykeyboardmarkup
-   * - https://core.telegram.org/bots/api#replykeyboardremove
-   * - https://core.telegram.org/bots/api#forcereply
-   */
-  replyMarkup?:
-    | InlineKeyboardMarkup
-    | ReplyKeyboardMarkup
-    | ReplyKeyboardRemove
-    | ForceReply;
-};
-
-export type SendDocumentOption = {
-  /**
-   * Thumb is not supported yet.
-   */
-  thumb?: string;
-
-  /**
-   * Document caption (may also be used when resending documents by fileId), 0-1024 characters
-   */
-  caption?: string;
-
-  /**
-   * Send Markdown or HTML, if you want Telegram apps to show bold, italic, fixed-width text or inline URLs in the media caption.
-   *
-   * - https://core.telegram.org/bots/api#markdown-style
-   * - https://core.telegram.org/bots/api#html-style
-   * - https://core.telegram.org/bots/api#formatting-options
-   */
-  parseMode?: ParseMode;
-
-  /**
-   * Sends the message silently. Users will receive a notification with no sound.
-   *
-   * - https://telegram.org/blog/channels-2-0#silent-messages
-   */
-  disableNotification?: boolean;
-
-  /**
-   * If the message is a reply, ID of the original message
-   */
-  replyToMessageId?: number;
-
-  /**
-   * Additional interface options. A JSON-serialized object for an inline keyboard, custom reply keyboard, instructions to remove reply keyboard or to force a reply from the user.
-   *
-   * - https://core.telegram.org/bots#inline-keyboards-and-on-the-fly-updating
-   * - https://core.telegram.org/bots#keyboards
-   * - https://core.telegram.org/bots/api#inlinekeyboardmarkup
-   * - https://core.telegram.org/bots/api#replykeyboardmarkup
-   * - https://core.telegram.org/bots/api#replykeyboardremove
-   * - https://core.telegram.org/bots/api#forcereply
-   */
-  replyMarkup?:
-    | InlineKeyboardMarkup
-    | ReplyKeyboardMarkup
-    | ReplyKeyboardRemove
-    | ForceReply;
-};
-
-export type SendVideoOption = {
-  /**
-   * Duration of sent video in seconds
-   */
-  duration?: number;
-
-  /**
-   * Video width
-   */
-  width?: number;
-
-  /**
-   * Video height
-   */
-  height?: number;
-
-  /**
-   * Thumb is not supported yet.
-   */
-  thumb?: string;
-
-  /**
-   * Video caption (may also be used when resending videos by fileId), 0-1024 characters
-   */
-  caption?: string;
-
-  /**
-   * Send Markdown or HTML, if you want Telegram apps to show bold, italic, fixed-width text or inline URLs in the media caption.
-   *
-   * - https://core.telegram.org/bots/api#markdown-style
-   * - https://core.telegram.org/bots/api#html-style
-   * - https://core.telegram.org/bots/api#formatting-options
-   */
-  parseMode?: ParseMode;
-
-  /**
-   * Pass True, if the uploaded video is suitable for streaming
-   */
-  supportsStreaming?: boolean;
-
-  /**
-   * Sends the message silently. Users will receive a notification with no sound.
-   *
-   * - https://telegram.org/blog/channels-2-0#silent-messages
-   */
-  disableNotification?: boolean;
-
-  /**
-   * If the message is a reply, ID of the original message
-   */
-  replyToMessageId?: number;
-
-  /**
-   * Additional interface options. A JSON-serialized object for an inline keyboard, custom reply keyboard, instructions to remove reply keyboard or to force a reply from the user.
-   *
-   * - https://core.telegram.org/bots#inline-keyboards-and-on-the-fly-updating
-   * - https://core.telegram.org/bots#keyboards
-   * - https://core.telegram.org/bots/api#inlinekeyboardmarkup
-   * - https://core.telegram.org/bots/api#replykeyboardmarkup
-   * - https://core.telegram.org/bots/api#replykeyboardremove
-   * - https://core.telegram.org/bots/api#forcereply
-   */
-  replyMarkup?:
-    | InlineKeyboardMarkup
-    | ReplyKeyboardMarkup
-    | ReplyKeyboardRemove
-    | ForceReply;
-};
-
-export type SendAnimationOption = {
-  /**
-   * Duration of sent animation in seconds
-   */
-  duration?: number;
-
-  /**
-   * Animation width
-   */
-  width?: number;
-
-  /**
-   * Animation height
-   */
-  height?: number;
-
-  /**
-   * Thumb is not supported yet.
-   */
-  thumb?: string;
-
-  /**
-   * Animation caption (may also be used when resending animation by fileId), 0-1024 characters
-   */
-  caption?: string;
-
-  /**
-   * Send Markdown or HTML, if you want Telegram apps to show bold, italic, fixed-width text or inline URLs in the media caption.
-   *
-   * - https://core.telegram.org/bots/api#markdown-style
-   * - https://core.telegram.org/bots/api#html-style
-   * - https://core.telegram.org/bots/api#formatting-options
-   */
-  parseMode?: ParseMode;
-
-  /**
-   * Sends the message silently. Users will receive a notification with no sound.
-   *
-   * - https://telegram.org/blog/channels-2-0#silent-messages
-   */
-  disableNotification?: boolean;
-
-  /**
-   * If the message is a reply, ID of the original message
-   */
-  replyToMessageId?: number;
-
-  /**
-   * Additional interface options. A JSON-serialized object for an inline keyboard, custom reply keyboard, instructions to remove reply keyboard or to force a reply from the user.
-   *
-   * - https://core.telegram.org/bots#inline-keyboards-and-on-the-fly-updating
-   * - https://core.telegram.org/bots#keyboards
-   * - https://core.telegram.org/bots/api#inlinekeyboardmarkup
-   * - https://core.telegram.org/bots/api#replykeyboardmarkup
-   * - https://core.telegram.org/bots/api#replykeyboardremove
-   * - https://core.telegram.org/bots/api#forcereply
-   */
-  replyMarkup?:
-    | InlineKeyboardMarkup
-    | ReplyKeyboardMarkup
-    | ReplyKeyboardRemove
-    | ForceReply;
-};
-
-export type SendVoiceOption = {
-  /**
-   * Voice message caption, 0-1024 characters
-   */
-  caption?: string;
-
-  /**
-   * Duration of the voice message in seconds
-   */
-  duration?: number;
-
-  /**
-   * Send Markdown or HTML, if you want Telegram apps to show bold, italic, fixed-width text or inline URLs in the media caption.
-   *
-   * - https://core.telegram.org/bots/api#markdown-style
-   * - https://core.telegram.org/bots/api#html-style
-   * - https://core.telegram.org/bots/api#formatting-options
-   */
-  parseMode?: ParseMode;
-
-  /**
-   * Sends the message silently. Users will receive a notification with no sound.
-   *
-   * - https://telegram.org/blog/channels-2-0#silent-messages
-   */
-  disableNotification?: boolean;
-
-  /**
-   * If the message is a reply, ID of the original message
-   */
-  replyToMessageId?: number;
-
-  /**
-   * Additional interface options. A JSON-serialized object for an inline keyboard, custom reply keyboard, instructions to remove reply keyboard or to force a reply from the user.
-   *
-   * - https://core.telegram.org/bots#inline-keyboards-and-on-the-fly-updating
-   * - https://core.telegram.org/bots#keyboards
-   * - https://core.telegram.org/bots/api#inlinekeyboardmarkup
-   * - https://core.telegram.org/bots/api#replykeyboardmarkup
-   * - https://core.telegram.org/bots/api#replykeyboardremove
-   * - https://core.telegram.org/bots/api#forcereply
-   */
-  replyMarkup?:
-    | InlineKeyboardMarkup
-    | ReplyKeyboardMarkup
-    | ReplyKeyboardRemove
-    | ForceReply;
-};
-
-export type SendVideoNoteOption = {
-  /**
-   * Duration of sent video in seconds
-   */
-  duration?: number;
-
-  /**
-   * Video width and height, i.e. diameter of the video message
-   */
-  length?: number;
-
-  /**
-   * Thumb is not supported yet.
-   */
-  thumb?: string;
-
-  /**
-   * Sends the message silently. Users will receive a notification with no sound.
-   *
-   * - https://telegram.org/blog/channels-2-0#silent-messages
-   */
-  disableNotification?: boolean;
-
-  /**
-   * If the message is a reply, ID of the original message
-   */
-  replyToMessageId?: number;
-
-  /**
-   * Additional interface options. A JSON-serialized object for an inline keyboard, custom reply keyboard, instructions to remove reply keyboard or to force a reply from the user.
-   *
-   * - https://core.telegram.org/bots#inline-keyboards-and-on-the-fly-updating
-   * - https://core.telegram.org/bots#keyboards
-   * - https://core.telegram.org/bots/api#inlinekeyboardmarkup
-   * - https://core.telegram.org/bots/api#replykeyboardmarkup
-   * - https://core.telegram.org/bots/api#replykeyboardremove
-   * - https://core.telegram.org/bots/api#forcereply
-   */
-  replyMarkup?:
-    | InlineKeyboardMarkup
-    | ReplyKeyboardMarkup
-    | ReplyKeyboardRemove
-    | ForceReply;
-};
-
-export type SendMediaGroupOption = {
-  /**
-   * Sends the message silently. Users will receive a notification with no sound.
-   *
-   * - https://telegram.org/blog/channels-2-0#silent-messages
-   */
-  disableNotification?: boolean;
-
-  /**
-   * If the message is a reply, ID of the original message
-   */
-  replyToMessageId?: number;
-};
-
-export type SendLocationOption = {
-  /**
-   * Period in seconds for which the location will be updated (see Live Locations, should be between 60 and 86400.
-   *
-   * - https://telegram.org/blog/live-locations
-   */
-  livePeriod?: number;
-
-  /**
-   * Sends the message silently. Users will receive a notification with no sound.
-   *
-   * - https://telegram.org/blog/channels-2-0#silent-messages
-   */
-  disableNotification?: boolean;
-
-  /**
-   * If the message is a reply, ID of the original message
-   */
-  replyToMessageId?: number;
-
-  /**
-   * Additional interface options. A JSON-serialized object for an inline keyboard, custom reply keyboard, instructions to remove reply keyboard or to force a reply from the user.
-   *
-   * - https://core.telegram.org/bots#inline-keyboards-and-on-the-fly-updating
-   * - https://core.telegram.org/bots#keyboards
-   * - https://core.telegram.org/bots/api#inlinekeyboardmarkup
-   * - https://core.telegram.org/bots/api#replykeyboardmarkup
-   * - https://core.telegram.org/bots/api#replykeyboardremove
-   * - https://core.telegram.org/bots/api#forcereply
-   */
-  replyMarkup?:
-    | InlineKeyboardMarkup
-    | ReplyKeyboardMarkup
-    | ReplyKeyboardRemove
-    | ForceReply;
-};
-
-export type EditOption =
-  | {
-      /**
-       * Required if inlineMessageId is not specified. Unique identifier for the target chat or username of the target channel (in the format `@channelusername`)
-       */
-      chatId: number | string;
-
-      /**
-       * Required if inlineMessageId is not specified. Identifier of the message to edit
-       */
-      messageId: number;
-    }
-  | {
-      /**
-       * Required if chatId and messageId are not specified. Identifier of the inline message
-       */
-      inlineMessageId: string;
-    };
-
-export type EditMessageLiveLocationOption = EditOption & {
-  /**
-   * A JSON-serialized object for a new inline keyboard.
-   *
-   * - https://core.telegram.org/bots#inline-keyboards-and-on-the-fly-updating
-   * - https://core.telegram.org/bots/api#inlinekeyboardmarkup
-   */
-  replyMarkup?: InlineKeyboardMarkup;
-};
-
-export type StopMessageLiveLocationOption = EditOption & {
-  /**
-   * A JSON-serialized object for a new inline keyboard.
-   *
-   * - https://core.telegram.org/bots#inline-keyboards-and-on-the-fly-updating
-   * - https://core.telegram.org/bots/api#inlinekeyboardmarkup
-   */
-  replyMarkup?: InlineKeyboardMarkup;
-};
-
-export type SendVenueOption = {
-  /**
-   * Foursquare identifier of the venue
-   */
-  foursquareId?: string;
-
-  /**
-   * Foursquare type of the venue, if known. (For example, “arts_entertainment/default”, “arts_entertainment/aquarium” or “food/icecream”.)
-   */
-  foursquareType?: string;
-
-  /**
-   * Sends the message silently. Users will receive a notification with no sound.
->>>>>>> dffb3ada
    *
    * - https://core.telegram.org/bots#keyboards
    * - https://core.telegram.org/bots/api#replykeyboardmarkup
