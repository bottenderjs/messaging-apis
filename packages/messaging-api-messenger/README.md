# messaging-api-messenger

> Messaging API client for Messenger

<img src="https://static.xx.fbcdn.net/rsrc.php/v3/y8/r/R_1BAhxMP5I.png" alt="Messenger" width="150" />

## Table of Contents

- [Installation](#installation)
- [Usage](#usage)
- [API Reference](#api-reference)
  * [Send API](#send-api)
    * [Content Types](#content-types)
    * [Templates](#templates)
    * [Quick Replies](#quick-replies)
    * [Sender Actions](#sender-actions)
    * [Attachment Upload API](#attachment-upload-api)
    * [Tags](#tags)
    * [Message Batching](#message-batching)
  * [Broadcast API](#broadcast-api)
    * [Targeting Broadcast Messages](#targeting-broadcast-messages)
    * [Estimating Broadcast Size](#estimating-broadcast-size)
  * [User Profile API](#user-profile-api)
  * [Messenger Profile API](#messenger-profile-api)
    * [Persistent Menu](#persistent-menu)
    * [Get Started Button](#get-started-button)
    * [Greeting Text](#greeting-text)
    * [Whitelisted Domains](#domain-whitelist)
    * [Account Linking URL](#account-linking-url)
    * [Payment Settings](#payment-settings)
    * [Target Audience](#target-audience)
    * [Chat Extension Home URL](#chat-extension-home-url)
  * [Messenger Code API](#messenger-code-api)
  * [Handover Protocol API](#handover-protocol-api)
  * [Page Messaging Insights API](#page-messaging-insights-api)
  * [Built-in NLP API](#built-in-nlp-api)
  * [Event Logging API](#event-logging-api)

## Installation

```sh
npm i --save messaging-api-messenger
```
or
```sh
yarn add messaging-api-messenger
```

<br />

## Usage

### Initialize

```js
const { MessengerClient } = require('messaging-api-messenger');

// get accessToken from facebook developers website
const client = MessengerClient.connect(accessToken);
```

You can specify version of Facebook Graph API using second argument:

```js
const client = MessengerClient.connect(accessToken, '2.9');
```

If it is not specified, version `2.11` will be used as default.

<br />

## API Reference

All methods return a Promise.

<br />

<a id="send-api" />

### Send API - [Official Docs](https://developers.facebook.com/docs/messenger-platform/send-api-reference)  

## `sendRawBody(body)`

Send request raw body using the [Send API](https://developers.facebook.com/docs/messenger-platform/reference/send-api#request).

Param | Type     | Description
----- | -------- | -----------
body  | `Object` | Raw body to be sent.

Example:
```js
client.sendRawBody({
  recipient: {
    id: USER_ID,
  },
  message: {
    text: 'Hello!',
  },
});
```

<br />

## `sendMessage(userId, message)`

Send messages to specified user using the [Send API](https://developers.facebook.com/docs/messenger-platform/reference/send-api#request).

Param   | Type                              | Description
------- | --------------------------------- | -----------
userId  | <code>String &#124; Object</code> | Page-scoped user ID of the recipient or [recipient][send-api-reference#recipient] object.
message | `Object`                          | [message](https://developers.facebook.com/docs/messenger-platform/reference/send-api#message) object.
options | `Object`                          | Other optional parameters. For example, [messaging types](https://developers.facebook.com/docs/messenger-platform/send-messages#messaging_types) or [tags](https://developers.facebook.com/docs/messenger-platform/message-tags).


Example:
```js
client.sendMessage(USER_ID, {
  text: 'Hello!',
});
```

You can specifiy [messaging type]([messaging types](https://developers.facebook.com/docs/messenger-platform/send-messages#messaging_types)) using options. If `messaging_type` and `tag` is not provided, `UPDATE` will be used as default messaging type.

Example:
```js
client.sendMessage(
  USER_ID,
  {
    text: 'Hello!',
  },
  {
    messaging_type: 'RESPONSE',
  }
);
```

Available messaging types:
- `UPDATE` as default
- `RESPONSE` using `{ messaging_type: 'RESPONSE' }` options
- `MESSAGE_TAG` using `{ tag: 'ANY_TAG' }` options
- `NON_PROMOTIONAL_SUBSCRIPTION` using `{ messaging_type: 'NON_PROMOTIONAL_SUBSCRIPTION' }` options

<br />

<a id="content-types" />

### Content Types - [Content types](https://developers.facebook.com/docs/messenger-platform/send-api-reference/contenttypes)

## `sendText(userId, text [, options])`

Send plain text messages to specified user using the [Send API](https://developers.facebook.com/docs/messenger-platform/reference/send-api#request).

Param   | Type                             | Description
------- | --------------------------------- | -----------
userId  | <code>String &#124; Object</code> | Page-scoped user ID of the recipient or [recipient][send-api-reference#recipient] object.
text    | `String`                          | Text of the message to be sent.
options | `Object`                          | Other optional parameters. For example,    [tags](https://developers.facebook.com/docs/messenger-platform/message-tags).

Example:
```js
client.sendText(USER_ID, 'Hello!', { tag: 'ISSUE_RESOLUTION' });
```

<br />

## `sendAttachment(userId, attachment)`

Send attachment messages to specified user using the [Send API](https://developers.facebook.com/docs/messenger-platform/reference/send-api#request).

Param      | Type                              | Description
---------- | --------------------------------- | -----------
userId     | <code>String &#124; Object</code> | Page-scoped user ID of the recipient or [recipient][send-api-reference#recipient] object.
attachment | `Object`                          | [attachment](https://developers.facebook.com/docs/messenger-platform/reference/send-api#attachment) object.

Example:
```js
client.sendAttachment(USER_ID, {
  type: 'image',
  payload: {
    url: 'https://example.com/pic.png',
  },
});
```

<br />

## `sendAudio(userId, audio)`

Send sounds to specified user by uploading them or sharing a URL using the [Send API](https://developers.facebook.com/docs/messenger-platform/reference/send-api#request).

<img src="https://scontent-tpe1-1.xx.fbcdn.net/v/t39.2365-6/13503473_1584526905179825_88080075_n.png?oh=085ef554f12d061090677b89f3275d64&oe=59EB29D3" alt="sendAudio" width="250" />

Param  | Type                              | Description
------ | --------------------------------- | -----------
userId | <code>String &#124; Object</code> | Page-scoped user ID of the recipient or [recipient][send-api-reference#recipient] object.
audio  | <code>String &#124; Buffer &#124; ReadStream &#124; AttachmentPayload</code> | audio to be sent.

Example:

 - Send audio using url string:

```js
client.sendAudio(USER_ID, 'https://example.com/audio.mp3');
```

 - Use `AttachmentPayload` to send cached attachment:

```js
client.sendAudio(USER_ID, { attachment_id: '55688' });
```

 - Use `ReadStream` created from local file:

```js
const fs = require('fs');

client.sendAudio(USER_ID, fs.createReadStream('audio.mp3'));
```

<br />

## `sendImage(userId, image)`

Send images to specified user by uploading them or sharing a URL using the [Send API](https://developers.facebook.com/docs/messenger-platform/reference/send-api#request). Supported formats are jpg, png and gif.

<img src="https://scontent-tpe1-1.xx.fbcdn.net/v/t39.2365-6/13466577_1753800631570799_2129488873_n.png?oh=5904aadb6aa82cd2287d777359bd3cd2&oe=59F32D6A" alt="sendImage" width="250" />

Param  | Type                              | Description
------ | --------------------------------- | -----------
userId | <code>String &#124; Object</code> | Page-scoped user ID of the recipient or [recipient][send-api-reference#recipient] object.
audio  | <code>String &#124; Buffer &#124; ReadStream &#124; AttachmentPayload</code> | image to be sent.

Example:

 - Send image using url string:

```js
client.sendImage(USER_ID, 'https://example.com/vr.jpg');
```

 - Use `AttachmentPayload` to send cached attachment:

```js
client.sendImage(USER_ID, { attachment_id: '55688' });
```

 - Use `ReadStream` created from local file:

```js
const fs = require('fs');

client.sendImage(USER_ID, fs.createReadStream('vr.jpg'));
```

<br />

## `sendVideo(userId, video)`

Send videos to specified user by uploading them or sharing a URL using the [Send API](https://developers.facebook.com/docs/messenger-platform/reference/send-api#request).

<img src="https://scontent-tpe1-1.xx.fbcdn.net/v/t39.2365-6/13509239_1608341092811398_289173120_n.png?oh=160ea165834203bae79c24c8e07137de&oe=5A350DB4" alt="sendVideo" width="250" />

Param  | Type                              | Description
------ | --------------------------------- | -----------
userId | <code>String &#124; Object</code> | Page-scoped user ID of the recipient or [recipient][send-api-reference#recipient] object.
video  | <code>String &#124; Buffer &#124; ReadStream &#124; AttachmentPayload</code> | video to be sent.

Example:

 - Send video using url string:

```js
client.sendVideo(USER_ID, 'https://example.com/video.mp4');
```

 - Use `AttachmentPayload` to send cached attachment:

```js
client.sendVideo(USER_ID, { attachment_id: '55688' });
```

 - Use `ReadStream` created from local file:

```js
const fs = require('fs');

client.sendVideo(USER_ID, fs.createReadStream('video.mp4'));
```

<br />

## `sendFile(userId, file)`

Send files to specified user by uploading them or sharing a URL using the [Send API](https://developers.facebook.com/docs/messenger-platform/reference/send-api#request).

<img src="https://scontent-tpe1-1.xx.fbcdn.net/v/t39.2365-6/13480153_1115020735225077_1305291896_n.png?oh=a972010ea3edd1ea967885b06317efab&oe=59F63578" alt="sendVideo" width="250" />

Param  | Type                              | Description
------ | --------------------------------- | -----------
userId | <code>String &#124; Object</code> | Page-scoped user ID of the recipient or [recipient][send-api-reference#recipient] object.
file   | <code>String &#124; Buffer &#124; ReadStream &#124; AttachmentPayload</code> | file to be sent.

Example:

 - Send file using url string:

```js
client.sendFile(USER_ID, 'https://example.com/receipt.pdf');
```

 - Use `AttachmentPayload` to send cached attachment:

```js
client.sendFile(USER_ID, { attachment_id: '55688' });
```

 - Use `ReadStream` created from local file:

```js
const fs = require('fs');

client.sendFile(USER_ID, fs.createReadStream('receipt.pdf'));
```

<br />

<a id="templates" />

### Templates - [Official Docs](https://developers.facebook.com/docs/messenger-platform/send-api-reference/templates)

## `sendTemplate(userId, template)`

Send structured message templates to specified user using the [Send API](https://developers.facebook.com/docs/messenger-platform/reference/send-api#request).

Param    | Type                              | Description
-------- | --------------------------------- | -----------
userId   | <code>String &#124; Object</code> | Page-scoped user ID of the recipient or [recipient][send-api-reference#recipient] object.
template | `Object`                          | Object of the template.

Example:
```js
client.sendTemplate(USER_ID, {
  template_type: 'button',
  text: 'title',
  buttons: [
    {
      type: 'postback',
      title: 'Start Chatting',
      payload: 'USER_DEFINED_PAYLOAD',
    },
  ],
});
```

<br />

## `sendButtonTemplate(userId, title, buttons)` - [Official Docs](https://developers.facebook.com/docs/messenger-platform/send-api-reference/button-template)

Send button message templates to specified user using the [Send API](https://developers.facebook.com/docs/messenger-platform/reference/send-api#request).

<img src="https://scontent-tpe1-1.xx.fbcdn.net/v/t39.2365-6/13509162_1732711383655205_1306472501_n.png?oh=0e2409226bc50b23207bf37bf6e2edb6&oe=5A377CAC" alt="sendButtonTemplate" width="250" />

Param   | Type                              | Description
------- | --------------------------------- | -----------
userId  | <code>String &#124; Object</code> | Page-scoped user ID of the recipient or [recipient][send-api-reference#recipient] object.
title   | `String`                          | Text that appears above the buttons.
buttons | `Array<Object>`                   | Array of [button](https://developers.facebook.com/docs/messenger-platform/send-messages/template/button#button). Set of 1-3 buttons that appear as call-to-actions.

Example:
```js
client.sendButtonTemplate(USER_ID, 'What do you want to do next?', [
  {
    type: 'web_url',
    url: 'https://petersapparel.parseapp.com',
    title: 'Show Website',
  },
  {
    type: 'postback',
    title: 'Start Chatting',
    payload: 'USER_DEFINED_PAYLOAD',
  },
]);
```

<br />

## `sendGenericTemplate(userId, elements [, options])` - [Official Docs](https://developers.facebook.com/docs/messenger-platform/send-api-reference/generic-template)

Send generic message templates to specified user using the [Send API](https://developers.facebook.com/docs/messenger-platform/reference/send-api#request).

<img src="https://scontent-tpe1-1.xx.fbcdn.net/v/t39.2365-6/13509251_1026555627430343_1803381600_n.png?oh=e9fadd445090a4743bfd20fda487be5f&oe=59EE4571" alt="sendGenericTemplate" width="250" />

Param    | Type                              | Description
-------- | --------------------------------- | -----------
userId   | <code>String &#124; Object</code> | Page-scoped user ID of the recipient or [recipient][send-api-reference#recipient] object.
elements | `Array<Object>`                   | Array of [element](https://developers.facebook.com/docs/messenger-platform/send-messages/template/generic#element). Data for each bubble in message.
options  | `Object`                          | Other optional parameters, such as `image_aspect_ratio` and [tags](https://developers.facebook.com/docs/messenger-platform/message-tags).

Example:
```js
client.sendGenericTemplate(
  USER_ID,
  [
    {
      title: "Welcome to Peter's Hats",
      image_url: 'https://petersfancybrownhats.com/company_image.png',
      subtitle: "We've got the right hat for everyone.",
      default_action: {
        type: 'web_url',
        url: 'https://peterssendreceiveapp.ngrok.io/view?item=103',
        messenger_extensions: true,
        webview_height_ratio: 'tall',
        fallback_url: 'https://peterssendreceiveapp.ngrok.io/',
      },
      buttons: [
        {
          type: 'postback',
          title: 'Start Chatting',
          payload: 'DEVELOPER_DEFINED_PAYLOAD',
        },
      ],
    },
  ],
  { image_aspect_ratio: 'square' }
);
```

Adding a [tag](https://developers.facebook.com/docs/messenger-platform/message-tags) to a message allows you to send it outside the 24+1 window, for a limited number of use cases, per [Messenger Platform policy](https://developers.facebook.com/docs/messenger-platform/policy-overview).  

Example:
```js
client.sendGenericTemplate(
  USER_ID,
  [
    {
      // ...
    },
  ],
  { tag: 'ISSUE_RESOLUTION' }
);
```

Available tags:
- `PAIRING_UPDATE`
- `APPLICATION_UPDATE`
- `ACCOUNT_UPDATE`
- `PAYMENT_UPDATE`
- `PERSONAL_FINANCE_UPDATE`
- `SHIPPING_UPDATE`
- `RESERVATION_UPDATE`
- `ISSUE_RESOLUTION`
- `APPOINTMENT_UPDATE`
- `GAME_EVENT`
- `TRANSPORTATION_UPDATE`
- `FEATURE_FUNCTIONALITY_UPDATE`
- `TICKET_UPDATE`

<br />

## `sendListTemplate(userId, items, buttons, options)` - [Official Docs](https://developers.facebook.com/docs/messenger-platform/send-api-reference/list-template)

Send list message templates to specified user using the [Send API](https://developers.facebook.com/docs/messenger-platform/reference/send-api#request).

<img src="https://scontent-tpe1-1.xx.fbcdn.net/v/t39.2365-6/14858155_1136082199802015_362293724211838976_n.png?oh=46900eb955ff8ea1040fc5353d9be2fa&oe=59F245DD" alt="sendListTemplate" width="500" />

Param   | Type                              | Description
------- | --------------------------------- | -----------
userId  | <code>String &#124; Object</code> | Page-scoped user ID of the recipient or [recipient][send-api-reference#recipient] object.
items   | `Array<Object>`                   | Array of [element](https://developers.facebook.com/docs/messenger-platform/send-messages/template/generic#element). List view elements.
buttons | `Array<Object>`                   | Array of [button](https://developers.facebook.com/docs/messenger-platform/send-messages/template/button#button). List of buttons associated on the list template message (maximum of 1 button).
options | `Object`                          | Other optional parameters, such as `top_element_style`.

Example:
```js
client.sendListTemplate(
  USER_ID,
  [
    {
      title: 'Classic T-Shirt Collection',
      image_url: 'https://peterssendreceiveapp.ngrok.io/img/collection.png',
      subtitle: 'See all our colors',
      default_action: {
        type: 'web_url',
        url: 'https://peterssendreceiveapp.ngrok.io/shop_collection',
        messenger_extensions: true,
        webview_height_ratio: 'tall',
        fallback_url: 'https://peterssendreceiveapp.ngrok.io/',
      },
      buttons: [
        {
          title: 'View',
          type: 'web_url',
          url: 'https://peterssendreceiveapp.ngrok.io/collection',
          messenger_extensions: true,
          webview_height_ratio: 'tall',
          fallback_url: 'https://peterssendreceiveapp.ngrok.io/',
        },
      ],
    },
  ],
  [
    {
      type: 'postback',
      title: 'View More',
      payload: 'USER_DEFINED_PAYLOAD',
    },
  ],
  { top_element_style: 'compact' }
);
```

<br />

## `sendOpenGraphTemplate(userId, elements)` - [Official Docs](https://developers.facebook.com/docs/messenger-platform/open-graph-template)

Send open graph message templates to specified user using the [Send API](https://developers.facebook.com/docs/messenger-platform/reference/send-api#request).

Param    | Type                              | Description
-------- | --------------------------------- | -----------
userId   | <code>String &#124; Object</code> | Page-scoped user ID of the recipient or [recipient][send-api-reference#recipient] object.
elements | `Array<Object>`                   | Array of [element](https://developers.facebook.com/docs/messenger-platform/send-messages/template/generic#element). Only one element is allowed.

Example:
```js
client.sendOpenGraphTemplate(USER_ID, [
  {
    url: 'https://open.spotify.com/track/7GhIk7Il098yCjg4BQjzvb',
    buttons: [
      {
        type: 'web_url',
        url: 'https://en.wikipedia.org/wiki/Rickrolling',
        title: 'View More',
      },
    ],
  },
]);
```

<br />

## `sendMediaTemplate(userId, elements)` - [Official Docs](https://developers.facebook.com/docs/messenger-platform/send-messages/template/media)

Send media message templates to specified user using the [Send API](https://developers.facebook.com/docs/messenger-platform/reference/send-api#request).

Param    | Type                              | Description
-------- | --------------------------------- | -----------
userId   | <code>String &#124; Object</code> | Page-scoped user ID of the recipient or [recipient][send-api-reference#recipient] object.
elements | `Array<Object>`                   | Array of [element](https://developers.facebook.com/docs/messenger-platform/reference/template/media#payload). Only one element is allowed.

Example:
```js
client.sendMediaTemplate(USER_ID, [
  {
    media_type: 'image',
    attachment_id: '1854626884821032',
    buttons: [
      {
        type: 'web_url',
        url: 'https://en.wikipedia.org/wiki/Rickrolling',
        title: 'View Website',
      },
    ],
  },
]);
```

<br />

## `sendReceiptTemplate(userId, receipt)`  - [Official Docs](https://developers.facebook.com/docs/messenger-platform/send-api-reference/receipt-template)

Send receipt message templates to specified user using the [Send API](https://developers.facebook.com/docs/messenger-platform/reference/send-api#request).

<img src="https://scontent-tpe1-1.xx.fbcdn.net/v/t39.2365-6/13466939_915325738590743_1056699384_n.png?oh=bd6869385dee4c2cfaef1329fc660a01&oe=5A0331D4" alt="sendReceiptTemplate" width="250" />

Param   | Type                              | Description
------- | --------------------------------- | -----------
userId  | <code>String &#124; Object</code> | Page-scoped user ID of the recipient or [recipient][send-api-reference#recipient] object.
receipt | `Object`                          | [payload](https://developers.facebook.com/docs/messenger-platform/send-messages/template/receipt#payload) of receipt template.

Example:
```js
client.sendReceiptTemplate(USER_ID, {
  recipient_name: 'Stephane Crozatier',
  order_number: '12345678902',
  currency: 'USD',
  payment_method: 'Visa 2345',
  order_url: 'http://petersapparel.parseapp.com/order?order_id=123456',
  timestamp: '1428444852',
  elements: [
    {
      title: 'Classic White T-Shirt',
      subtitle: '100% Soft and Luxurious Cotton',
      quantity: 2,
      price: 50,
      currency: 'USD',
      image_url: 'http://petersapparel.parseapp.com/img/whiteshirt.png',
    },
    {
      title: 'Classic Gray T-Shirt',
      subtitle: '100% Soft and Luxurious Cotton',
      quantity: 1,
      price: 25,
      currency: 'USD',
      image_url: 'http://petersapparel.parseapp.com/img/grayshirt.png',
    },
  ],
  address: {
    street_1: '1 Hacker Way',
    street_2: '',
    city: 'Menlo Park',
    postal_code: '94025',
    state: 'CA',
    country: 'US',
  },
  summary: {
    subtotal: 75.0,
    shipping_cost: 4.95,
    total_tax: 6.19,
    total_cost: 56.14,
  },
  adjustments: [
    {
      name: 'New Customer Discount',
      amount: 20,
    },
    {
      name: '$10 Off Coupon',
      amount: 10,
    },
  ],
});
```

<br />

## `sendAirlineBoardingPassTemplate(userId, attributes)` - [Official Docs](https://developers.facebook.com/docs/messenger-platform/send-api-reference/airline-boardingpass-template)

Send airline boarding pass message templates to specified user using the [Send API](https://developers.facebook.com/docs/messenger-platform/reference/send-api#request).

<img src="https://scontent-tpe1-1.xx.fbcdn.net/v/t39.2365-6/13466921_1408414619175015_4955822_n.png?oh=3136f1ef03e482bda03f433b18745033&oe=5A316E63" alt="sendAirlineBoardingPassTemplate" width="600" />

Param      | Type                              | Description
---------- | --------------------------------- | -----------
userId     | <code>String &#124; Object</code> | Page-scoped user ID of the recipient or [recipient][send-api-reference#recipient] object.
attributes | `Object`                          | [payload](https://developers.facebook.com/docs/messenger-platform/send-messages/template/airline-boarding-pass#payload) of boarding pass template.

Example:
```js
client.sendAirlineBoardingPassTemplate(RECIPIENT_ID, {
  intro_message: 'You are checked in.',
  locale: 'en_US',
  boarding_pass: [
    {
      passenger_name: 'SMITH/NICOLAS',
      pnr_number: 'CG4X7U',
      travel_class: 'business',
      seat: '74J',
      auxiliary_fields: [
        {
          label: 'Terminal',
          value: 'T1',
        },
        {
          label: 'Departure',
          value: '30OCT 19:05',
        },
      ],
      secondary_fields: [
        {
          label: 'Boarding',
          value: '18:30',
        },
        {
          label: 'Gate',
          value: 'D57',
        },
        {
          label: 'Seat',
          value: '74J',
        },
        {
          label: 'Sec.Nr.',
          value: '003',
        },
      ],
      logo_image_url: 'https://www.example.com/en/logo.png',
      header_image_url: 'https://www.example.com/en/fb/header.png',
      qr_code: 'M1SMITH/NICOLAS  CG4X7U nawouehgawgnapwi3jfa0wfh',
      above_bar_code_image_url: 'https://www.example.com/en/PLAT.png',
      flight_info: {
        flight_number: 'KL0642',
        departure_airport: {
          airport_code: 'JFK',
          city: 'New York',
          terminal: 'T1',
          gate: 'D57',
        },
        arrival_airport: {
          airport_code: 'AMS',
          city: 'Amsterdam',
        },
        flight_schedule: {
          departure_time: '2016-01-02T19:05',
          arrival_time: '2016-01-05T17:30',
        },
      },
    },
    {
      passenger_name: 'JONES/FARBOUND',
      pnr_number: 'CG4X7U',
      travel_class: 'business',
      seat: '74K',
      auxiliary_fields: [
        {
          label: 'Terminal',
          value: 'T1',
        },
        {
          label: 'Departure',
          value: '30OCT 19:05',
        },
      ],
      secondary_fields: [
        {
          label: 'Boarding',
          value: '18:30',
        },
        {
          label: 'Gate',
          value: 'D57',
        },
        {
          label: 'Seat',
          value: '74K',
        },
        {
          label: 'Sec.Nr.',
          value: '004',
        },
      ],
      logo_image_url: 'https://www.example.com/en/logo.png',
      header_image_url: 'https://www.example.com/en/fb/header.png',
      qr_code: 'M1JONES/FARBOUND  CG4X7U nawouehgawgnapwi3jfa0wfh',
      above_bar_code_image_url: 'https://www.example.com/en/PLAT.png',
      flight_info: {
        flight_number: 'KL0642',
        departure_airport: {
          airport_code: 'JFK',
          city: 'New York',
          terminal: 'T1',
          gate: 'D57',
        },
        arrival_airport: {
          airport_code: 'AMS',
          city: 'Amsterdam',
        },
        flight_schedule: {
          departure_time: '2016-01-02T19:05',
          arrival_time: '2016-01-05T17:30',
        },
      },
    },
  ],
});
```

<br />

## `sendAirlineCheckinTemplate(userId, attributes)` - [Official Docs](https://developers.facebook.com/docs/messenger-platform/send-api-reference/airline-checkin-template)

Send airline checkin message templates to specified user using the [Send API](https://developers.facebook.com/docs/messenger-platform/reference/send-api#request).

<img src="https://scontent-tpe1-1.xx.fbcdn.net/v/t39.2365-6/13466944_1156144061116360_549622536_n.png?oh=1aa077176a59f346abf8d199e133d2d2&oe=59F2476C" alt="sendAirlineCheckinTemplate" width="250" />

Param      | Type                              | Description
---------- | --------------------------------- | -----------
userId     | <code>String &#124; Object</code> | Page-scoped user ID of the recipient or [recipient][send-api-reference#recipient] object.
attributes | `Object`                          | [payload](https://developers.facebook.com/docs/messenger-platform/send-api-reference/airline-checkin-template#payload) of checkin template.

Example:
```js
client.sendAirlineCheckinTemplate(USER_ID, {
  intro_message: 'Check-in is available now.',
  locale: 'en_US',
  pnr_number: 'ABCDEF',
  flight_info: [
    {
      flight_number: 'f001',
      departure_airport: {
        airport_code: 'SFO',
        city: 'San Francisco',
        terminal: 'T4',
        gate: 'G8',
      },
      arrival_airport: {
        airport_code: 'SEA',
        city: 'Seattle',
        terminal: 'T4',
        gate: 'G8',
      },
      flight_schedule: {
        boarding_time: '2016-01-05T15:05',
        departure_time: '2016-01-05T15:45',
        arrival_time: '2016-01-05T17:30',
      },
    },
  ],
  checkin_url: 'https://www.airline.com/check-in',
});
```

<br />

## `sendAirlineItineraryTemplate(userId, attributes)` - [Official Docs](https://developers.facebook.com/docs/messenger-platform/send-api-reference/airline-itinerary-template)

Send airline itinerary message templates to specified user using the [Send API](https://developers.facebook.com/docs/messenger-platform/reference/send-api#request).

<img src="https://scontent-tpe1-1.xx.fbcdn.net/v/t39.2365-6/13466573_979516348832909_515976570_n.png?oh=1eb97bf63d3a9f5c333ba28184085950&oe=59FB8738" alt="sendAirlineItineraryTemplate" width="600" />

Param      | Type                              | Description
---------- | --------------------------------- | -----------
userId     | <code>String &#124; Object</code> | Page-scoped user ID of the recipient or [recipient][send-api-reference#recipient] object.
attributes | `Object`                          | [payload](https://developers.facebook.com/docs/messenger-platform/send-api-reference/airline-itinerary-template#payload) of itinerary template.

Example:
```js
client.sendAirlineItineraryTemplate(USER_ID, {
  intro_message: "Here's your flight itinerary.",
  locale: 'en_US',
  pnr_number: 'ABCDEF',
  passenger_info: [
    {
      name: 'Farbound Smith Jr',
      ticket_number: '0741234567890',
      passenger_id: 'p001',
    },
    {
      name: 'Nick Jones',
      ticket_number: '0741234567891',
      passenger_id: 'p002',
    },
  ],
  flight_info: [
    {
      connection_id: 'c001',
      segment_id: 's001',
      flight_number: 'KL9123',
      aircraft_type: 'Boeing 737',
      departure_airport: {
        airport_code: 'SFO',
        city: 'San Francisco',
        terminal: 'T4',
        gate: 'G8',
      },
      arrival_airport: {
        airport_code: 'SLC',
        city: 'Salt Lake City',
        terminal: 'T4',
        gate: 'G8',
      },
      flight_schedule: {
        departure_time: '2016-01-02T19:45',
        arrival_time: '2016-01-02T21:20',
      },
      travel_class: 'business',
    },
    {
      connection_id: 'c002',
      segment_id: 's002',
      flight_number: 'KL321',
      aircraft_type: 'Boeing 747-200',
      travel_class: 'business',
      departure_airport: {
        airport_code: 'SLC',
        city: 'Salt Lake City',
        terminal: 'T1',
        gate: 'G33',
      },
      arrival_airport: {
        airport_code: 'AMS',
        city: 'Amsterdam',
        terminal: 'T1',
        gate: 'G33',
      },
      flight_schedule: {
        departure_time: '2016-01-02T22:45',
        arrival_time: '2016-01-03T17:20',
      },
    },
  ],
  passenger_segment_info: [
    {
      segment_id: 's001',
      passenger_id: 'p001',
      seat: '12A',
      seat_type: 'Business',
    },
    {
      segment_id: 's001',
      passenger_id: 'p002',
      seat: '12B',
      seat_type: 'Business',
    },
    {
      segment_id: 's002',
      passenger_id: 'p001',
      seat: '73A',
      seat_type: 'World Business',
      product_info: [
        {
          title: 'Lounge',
          value: 'Complimentary lounge access',
        },
        {
          title: 'Baggage',
          value: '1 extra bag 50lbs',
        },
      ],
    },
    {
      segment_id: 's002',
      passenger_id: 'p002',
      seat: '73B',
      seat_type: 'World Business',
      product_info: [
        {
          title: 'Lounge',
          value: 'Complimentary lounge access',
        },
        {
          title: 'Baggage',
          value: '1 extra bag 50lbs',
        },
      ],
    },
  ],
  price_info: [
    {
      title: 'Fuel surcharge',
      amount: '1597',
      currency: 'USD',
    },
  ],
  base_price: '12206',
  tax: '200',
  total_price: '14003',
  currency: 'USD',
});
```

<br />

## `sendAirlineFlightUpdateTemplate(userId, attributes)` - [Official Docs](https://developers.facebook.com/docs/messenger-platform/send-api-reference/airline-update-template)

Send airline flight update message templates to specified user using the [Send API](https://developers.facebook.com/docs/messenger-platform/reference/send-api#request).

<img src="https://scontent-tpe1-1.xx.fbcdn.net/v/t39.2365-6/13503467_502166346641834_1768260104_n.png?oh=141fe3238aa6f04d413705860eb52ede&oe=59F5C6BC" alt="sendAirlineFlightUpdateTemplate" width="250" />

Param      | Type                              | Description
---------- | --------------------------------- | -----------
userId     | <code>String &#124; Object</code> | Page-scoped user ID of the recipient or [recipient][send-api-reference#recipient] object.
attributes | `Object`                          | [payload](https://developers.facebook.com/docs/messenger-platform/send-api-reference/airline-update-template#payload) of update template.

Example:
```js
client.sendAirlineFlightUpdateTemplate(USER_ID, {
  intro_message: 'Your flight is delayed',
  update_type: 'delay',
  locale: 'en_US',
  pnr_number: 'CF23G2',
  update_flight_info: {
    flight_number: 'KL123',
    departure_airport: {
      airport_code: 'SFO',
      city: 'San Francisco',
      terminal: 'T4',
      gate: 'G8',
    },
    arrival_airport: {
      airport_code: 'AMS',
      city: 'Amsterdam',
      terminal: 'T4',
      gate: 'G8',
    },
    flight_schedule: {
      boarding_time: '2015-12-26T10:30',
      departure_time: '2015-12-26T11:30',
      arrival_time: '2015-12-27T07:30',
    },
  },
});
```

<br />

<a id="quick-replies" />

### Quick Replies - [Official Docs](https://developers.facebook.com/docs/messenger-platform/send-api-reference/quick-replies)

<img src="https://scontent-tpe1-1.xx.fbcdn.net/v/t39.2365-6/14175277_1582251242076612_248078259_n.png?oh=f87f9d3ea0f9902686f21a105e6fe9eb&oe=59F265D6" alt="Sender Actions" width="750" />

## `sendQuickReplies(userId, message, items)`

Send messages with quick replies to specified user using the [Send API](https://developers.facebook.com/docs/messenger-platform/reference/send-api#request).

Param   | Type                              | Description
------- | --------------------------------- | -----------
userId  | <code>String &#124; Object</code> | Page-scoped user ID of the recipient or [recipient][send-api-reference#recipient] object.
message | `Object`                          | `text` or [`attachment`](https://developers.facebook.com/docs/messenger-platform/send-messages/quick-replies#attachment) must be set.
items   | `Array<Object>`                   | Array of [quick_reply](https://developers.facebook.com/docs/messenger-platform/send-messages/quick-replies#quick_reply) to be sent with messages.

Example:
```js
client.sendQuickReplies(USER_ID, { text: 'Pick a color:' }, [
  {
    content_type: 'text',
    title: 'Red',
    payload: 'DEVELOPER_DEFINED_PAYLOAD_FOR_PICKING_RED',
  },
]);
```

<br />

<a id="sender-actions" />

### Sender Actions - [Official Docs](https://developers.facebook.com/docs/messenger-platform/send-api-reference/sender-actions)

<img src="https://scontent-tpe1-1.xx.fbcdn.net/v/t39.2365-6/13480169_570751053131489_689799179_n.png?oh=e0a04cc8a7bdc05b39f9fd4262a6be04&oe=59F7E61C" alt="Sender Actions" width="250" />

## `sendSenderAction(userId, action)`

Send sender actions to specified user using the [Send API](https://developers.facebook.com/docs/messenger-platform/reference/send-api#request), to let users know you are processing their request.

Param  | Type                              | Description
------ | --------------------------------- | -----------
userId | <code>String &#124; Object</code> | Page-scoped user ID of the recipient or [recipient][send-api-reference#recipient] object.
action | `String`                          | Name of the action.

Example:
```js
client.sendSenderAction(USER_ID, 'typing_on');
```

<br />

## `markSeen(userId)`

Mark last message as read for specified user.

Param  | Type                              | Description
------ | --------------------------------- | -----------
userId | <code>String &#124; Object</code> | Page-scoped user ID of the recipient or [recipient][send-api-reference#recipient] object.

Example:
```js
client.markSeen(USER_ID);
```

<br />

## `typingOn(userId)`

Turn typing indicators on for specified user.

Param  | Type                              | Description
------ | --------------------------------- | -----------
userId | <code>String &#124; Object</code> | Page-scoped user ID of the recipient or [recipient][send-api-reference#recipient] object.

Example:
```js
client.typingOn(USER_ID);
```

<br />

## `typingOff(userId)`

Turn typing indicators off for specified user.

Param  | Type                              | Description
------ | --------------------------------- | -----------
userId | <code>String &#124; Object</code> | Page-scoped user ID of the recipient or [recipient][send-api-reference#recipient] object.

Example:
```js
client.typingOff(USER_ID);
```

<br />

<a id="attachment-upload-api" />

### Attachment Upload API - [Official Docs](https://developers.facebook.com/docs/messenger-platform/send-api-reference/attachment-upload)

## `uploadAttachment(type, url)`

Upload specified type attachment using URL address.

Param | Type     | Description
----- | -------- | -----------
type  | `String` | Must be one of `image | video | audio | file`.
url   | `String` | URL address of the attachment.

Example:
```js
client.uploadAttachment('image', 'http://www.example.com/image.jpg');
```

<br />

## `uploadAudio(url)`

Upload audio attachment using URL address.

Param | Type     | Description
----- | -------- | -----------
url   | `String` | URL address of the audio.

Example:
```js
client.uploadAudio('http://www.example.com/audio.mp3');
```

<br />

## `uploadImage(url)`

Upload image attachment using URL address.

Param | Type     | Description
----- | -------- | -----------
url   | `String` | URL address of the image.

Example:
```js
client.uploadImage('http://www.example.com/image.jpg');
```

<br />

## `uploadVideo(url)`

Upload video attachment using URL address.

Upload image attachment using URL address.

Param | Type     | Description
----- | -------- | -----------
url   | `String` | URL address of the video.

Example:
```js
client.uploadVideo('http://www.example.com/video.mp4');
```

<br />

## `uploadFile(url)`

Upload file attachment using URL address.

Param | Type     | Description
----- | -------- | -----------
url   | `String` | URL address of the file.

Example:
```js
client.uploadFile('http://www.example.com/file.pdf');
```

<br />

<a id="tags" />

### Tags - [Official Docs](https://developers.facebook.com/docs/messenger-platform/send-api-reference/tags/)

## `getMessageTags`

Getting tags list via an API.

Example:
```js
client.getMessageTags().then(tags => {
  console.log(tags);
  // [
  //   {
  //     tag: 'SHIPPING_UPDATE',
  //     description:
  //       'The shipping_update tag may only be used to provide a shipping status notification for a product that has already been purchased. For example, when the product is shipped, in-transit, delivered, or delayed. This tag cannot be used for use cases beyond those listed above or for promotional content (ex: daily deals, coupons and discounts, or sale announcements).',
  //   },
  //   {
  //     tag: 'RESERVATION_UPDATE',
  //     description:
  //       'The reservation_update tag may only be used to confirm updates to an existing reservation. For example, when there is a change in itinerary, location, or a cancellation (such as when a hotel booking is canceled, a car rental pick-up time changes, or a room upgrade is confirmed). This tag cannot be used for use cases beyond those listed above or for promotional content (ex: daily deals, coupons and discounts, or sale announcements).',
  //   },
  //   {
  //     tag: 'ISSUE_RESOLUTION',
  //     description:
  //       'The issue_resolution tag may only be used to respond to a customer service issue surfaced in a Messenger conversation after a transaction has taken place. This tag is intended for use cases where the business requires more than 24 hours to resolve an issue and needs to give someone a status update and/or gather additional information. This tag cannot be used for use cases beyond those listed above or for promotional content (ex: daily deals, coupons and discounts, or sale announcements, nor can businesses use the tag to proactively message people to solicit feedback).',
  //   },
  //   {
  //     tag: 'APPOINTMENT_UPDATE',
  //     description:
  //       'The appointment_update tag may only be used to provide updates about an existing appointment. For example, when there is a change in time, a location update or a cancellation (such as when a spa treatment is canceled, a real estate agent needs to meet you at a new location or a dental office proposes a new appointment time). This tag cannot be used for use cases beyond those listed above or for promotional content (ex: daily deals, coupons and discounts, or sale announcements).',
  //   },
  //   {
  //     tag: 'GAME_EVENT',
  //     description:
  //       'The game_event tag may only be used to provide an update on user progression, a global event in a game or a live sporting event. For example, when a person’s crops are ready to be collected, their building is finished, their daily tournament is about to start or their favorite soccer team is about to play. This tag cannot be used for use cases beyond those listed above or for promotional content (ex: daily deals, coupons and discounts, or sale announcements).',
  //   },
  //   {
  //     tag: 'TRANSPORTATION_UPDATE',
  //     description:
  //       'The transportation_update tag may only be used to confirm updates to an existing reservation. For example, when there is a change in status of any flight, train or ferry reservation (such as “ride canceled”, “trip started” or “ferry arrived”). This tag cannot be used for use cases beyond those listed above or for promotional content (ex: daily deals, coupons and discounts, or sale announcements).',
  //   },
  //   {
  //     tag: 'FEATURE_FUNCTIONALITY_UPDATE',
  //     description:
  //       'The feature_functionality_update tag may only be used to provide an update on new features or functionality that become available in a bot. For example, announcing the ability to talk to a live agent in a bot, or that the bot has a new skill. This tag cannot be used for use cases beyond those listed above or for promotional content (ex: daily deals, coupons and discounts, or sale announcements).',
  //   },
  //   {
  //     tag: 'TICKET_UPDATE',
  //     description:
  //       'The ticket_update tag may only be used to provide updates pertaining to an event for which a person already has a ticket. For example, when there is a change in time, a location update or a cancellation (such as when a concert is canceled, the venue has changed or a refund opportunity is available). This tag cannot be used for use cases beyond those listed above or for promotional content (ex: daily deals, coupons and discounts, or sale announcements).',
  //   },
  // ]
});
```

<br />

<a id="message-batching" />

### Message Batching - [Official Docs](https://developers.facebook.com/docs/graph-api/making-multiple-requests)

## `sendBatch(requests)`

Sends multiple requests in one batch.

Param    | Type            | Description
-------- | --------------- | -----------
requests | `Array<Object>` | Subrequests in the batch.

Example
```js
const { Messenger } = require('messaging-api-messenger');

client.sendBatch([
  Messenger.createText(USER_ID, '1'),
  Messenger.createText(USER_ID, '2'),
  Messenger.createText(USER_ID, '3'),
  Messenger.createText(USER_ID, '4'),
  Messenger.createText(USER_ID, '5'),
]);
```

<br />

<a id="broadcast-api" />

### Broadcast API - [Official Docs](https://developers.facebook.com/docs/messenger-platform/send-messages/broadcast-messages)

To use the broadcast API, your Messenger bot must have the following permissions:

- `pages_messaging`
- `pages_messaging_subscriptions`

## `createMessageCreative(messages)`

Param    | Type            | Description
-------- | --------------- | -----------
messages | `Array<Object>` | The messages to send.

Example
```js
client
  .createMessageCreative([
    {
      attachment: {
        type: 'template',
        payload: {
          template_type: 'generic',
          elements: [
            {
              title: 'Welcome to Our Marketplace!',
              image_url: 'https://www.facebook.com/jaspers.png',
              subtitle: 'Fresh fruits and vegetables. Yum.',
              buttons: [
                {
                  type: 'web_url',
                  url: 'https://www.jaspersmarket.com',
                  title: 'View Website',
                },
              ],
            },
          ],
        },
      },
    },
  ])
  .then(result => {
    console.log(result);
    // {
    //   message_creative_id: 938461089,
    // }
  });
```

The following message templates are not supported:

- Airline boarding pass template
- Airline check-in template
- Airline itinerary template
- Airline flight update template
- Receipt template
- Open graph template

<br />

## `sendBroadcastMessage(messageCreativeId, options)`

Param                     | Type     | Description
------------------------- | -------- | -----------
messageCreativeId         | `Number` | The `message_creative_id` of the message creative to send in the broadcast.
options                   | `Object` | Other optional parameters.
options.custom_label_id   | `Number` | The id of custom label.

Example
```js
client.sendBroadcastMessage(938461089).then(result => {
  console.log(result);
  // {
  //   broadcast_id: 827,
  // }
});
```

To send a broadcast message to the set of PSIDs associated with a label, pass label id as `custom_label_id` option:

```js
client.sendBroadcastMessage(938461089, { custom_label_id: LABEL_ID });
```

<br />

## `sendSponsoredMessage(adAccountId, args)`

Param                       | Type          | Description
--------------------------- | ------------- | -----------
adAccountId                 | `String`      | The Ad account ID. [See more](https://developers.facebook.com/docs/marketing-api/guides/messenger-sponsored)
message                     | `Object`      | The Object to pass into request body.
message.message_creative_id | `Number`      | The ID of the Message Creative you want to send.
message.daily_budget        | `Number`      | The maximum daily budget of the ad campaign for sending the sponsored message.
message.bid_amount          | `Number`      | Maximum amount to bid for each message.
message.targeting           | `JSON String` | Option field for ads targeting

Example
```js
client
  .sendSponsoredMessage('18910417349234', {
    message_creative_id: 938461089,
    daily_budget: 100,
    bid_amount: 400,
    targeting: "{'geo_locations': {'countries':['US']}}",
  })
  .then(result => {
    console.log(result);
    // {
    //   "ad_group_id": <AD_GROUP_ID>
    //   "broadcast_id": <BROADCAST_ID>
    //   "success": <RESPONSE_STATUS>
    // }
  });
```

<br />

<a id="targeting-broadcast-messages" />

### Targeting Broadcast Messages - [Official Docs](https://developers.facebook.com/docs/messenger-platform/send-messages/broadcast-messages/target-broadcasts)

## `createLabel(name)`

Creating a Label.

Param  | Type     | Description
------ | -------- | -----------
name   | `String` | name of the custom label.

Example:
```js
client.createLabel('awesome').then(label => {
  console.log(label);
  // {
  //   id: 1712444532121303
  // }
});
```

<br />

## `associateLabel(userId, labelId)`

Associating a Label to a PSID.

Param   | Type     | Description
------- | -------- | -----------
userId  | `String` | Page-scoped user ID of the recipient.
labelId | `String` | ID of the custom label.

Example:
```js
client.associateLabel(USER_ID, LABEL_ID);
```

<br />

## `dissociateLabel(userId, labelId)`

Removing a Label From a PSID.

Param   | Type     | Description
------- | -------- | -----------
userId  | `String` | Page-scoped user ID of the recipient.
labelId | `String` | ID of the custom label.

Example:
```js
client.dissociateLabel(USER_ID, LABEL_ID);
```

<br />

## `getAssociatedLabels(userId)`

Retrieving Labels Associated with a PSID.

Param   | Type     | Description
------- | -------- | -----------
userId  | `String` | Page-scoped user ID of the recipient.

Example:
```js
client.getAssociatedLabels(USER_ID).then(result => {
  console.log(result);
  // {
  //   data: [
  //     {
  //       name: 'myLabel',
  //       id: '1001200005003',
  //     },
  //     {
  //       name: 'myOtherLabel',
  //       id: '1001200005002',
  //     },
  //   ],
  //   paging: {
  //     cursors: {
  //       before:
  //         'QVFIUmx1WTBpMGpJWXprYzVYaVhabW55dVpycko4U2xURGE5ODNtNFZAPal94a1hTUnNVMUtoMVVoTzlzSDktUkMtQkUzWEFLSXlMS3ZALYUw3TURLelZAPOGVR',
  //       after:
  //         'QVFIUmItNkpTbjVzakxFWGRydzdaVUFNNnNPaUl0SmwzVHN5ZAWZAEQ3lZANDAzTXFIM0NHbHdYSkQ5OG1GaEozdjkzRmxpUFhxTDl4ZAlBibnE4LWt1eGlTa3Bn',
  //     },
  //   },
  // }
});
```

<br />

## `getLabelDetails(labelId, options)`

Retrieving Label Details.

Param          | Type            | Description
-------------- | --------------- | -----------
labelId        | `String`        | ID of the custom label.
options.fields | `Array<String>` | fields to retrieve with its ID.

Example:
```js
client.getLabelDetails(LABEL_ID, { fields: ['name'] }).then(result => {
  console.log(result);
  // {
  //   id: "1001200005002",
  //   name: "myLabel",
  // }
});
```

<br />

## `getLabelList()`

Retrieving a List of All Labels.

Example:
```js
client.getLabelList().then(result => {
  console.log(result);
  // {
  //   data: [
  //     {
  //       name: 'myLabel',
  //       id: '1001200005003',
  //     },
  //     {
  //       name: 'myOtherLabel',
  //       id: '1001200005002',
  //     },
  //   ],
  //   paging: {
  //     cursors: {
  //       before:
  //         'QVFIUmx1WTBpMGpJWXprYzVYaVhabW55dVpycko4U2xURGE5ODNtNFZAPal94a1hTUnNVMUtoMVVoTzlzSDktUkMtQkUzWEFLSXlMS3ZALYUw3TURLelZAPOGVR',
  //       after:
  //         'QVFIUmItNkpTbjVzakxFWGRydzdaVUFNNnNPaUl0SmwzVHN5ZAWZAEQ3lZANDAzTXFIM0NHbHdYSkQ5OG1GaEozdjkzRmxpUFhxTDl4ZAlBibnE4LWt1eGlTa3Bn',
  //     },
  //   },
  // }
});
```

<br />

## `deleteLabel(labelId)`

Deleting a Label.

Param   | Type     | Description
------- | -------- | -----------
labelId | `String` | ID of the custom label.

Example:
```js
client.deleteLabel(LABEL_ID);
```

<br />

<br />

<a id="estimating-broadcast-size" />

### Estimating Broadcast Size - [Official Docs](https://developers.facebook.com/docs/messenger-platform/send-messages/broadcast-messages/estimate-reach)

## `startReachEstimation(customLabelId)`

Param            | Type          | Description
---------------- | ------------- | -----------
customLabelId    | `Number`      | The custom label ID.

Example
```js
client.startReachEstimation(938461089).then(result => {
  console.log(result);
  // {
  //   "reach_estimation_id": <REACH_ESTIMATION_ID>
  // }
});
```

<br />

## `getReachEstimate(reachEstimationId)`

Param                       | Type          | Description
--------------------------- | ------------- | -----------
reachEstimationId           | `Number`      | The reach estimate ID from *startReachEstimation*.

Example
```js
<<<<<<< HEAD
client
  .getReachEstimate(73450120243)
  .then(result => {
    console.log(result);
    // {
    //   "reach_estimation": "<REACH_ESTIMATE>"
    //   "id": "<REACH_ESTIMATION_ID>"
    // }
  });
=======
client.retrieveReachEstimate(73450120243).then(result => {
  console.log(result);
  // {
  //   "reach_estimation": "<REACH_ESTIMATE>"
  //   "id": "<REACH_ESTIMATION_ID>"
  // }
});
>>>>>>> 3b189939
```

<br />

<a id="user-profile-api" />

### User Profile API - [Official Docs](https://developers.facebook.com/docs/messenger-platform/user-profile)

## `getUserProfile(userId)`

Retrieving a Person's Profile.

Param  | Type     | Description
------ | -------- | -----------
userId | `String` | Page-scoped user ID of the recipient.

Example:
```js
client.getUserProfile(USER_ID).then(user => {
  console.log(user);
  // {
  //   first_name: 'Johnathan',
  //   last_name: 'Jackson',
  //   profile_pic: 'https://example.com/pic.png',
  //   locale: 'en_US',
  //   timezone: 8,
  //   gender: 'male',
  // }
});
```

<br />

<a id="messenger-profile-api" />

### Messenger Profile API - [Official Docs](https://developers.facebook.com/docs/messenger-platform/messenger-profile)

## `getMessengerProfile(fields)`

Retrieves the current value of one or more Messenger Profile properties by name.

Param  | Type            | Description
------ | --------------- | -----------
fields | `Array<String>` | Value must be among `account_linking_url`, `persistent_menu`, `get_started`, `greeting`, `whitelisted_domains`, `payment_settings`, `target_audience`, `home_url`.

Example:
```js
client.getMessengerProfile(['get_started', 'persistent_menu']).then(profile => {
  console.log(profile);
  // [
  //   {
  //     get_started: {
  //       payload: 'GET_STARTED',
  //     },
  //   },
  //   {
  //     persistent_menu: [
  //       {
  //         locale: 'default',
  //         composer_input_disabled: true,
  //         call_to_actions: [
  //           {
  //             type: 'postback',
  //             title: 'Restart Conversation',
  //             payload: 'RESTART',
  //           },
  //         ],
  //       },
  //     ],
  //   },
  // ]
});
```

<br />

## `setMessengerProfile(profile)`

Sets the values of one or more Messenger Profile properties. Only properties set in the request body will be overwritten.

Param   | Type     | Description
------- | -------- | -----------
profile | `Object` | Object of [Profile](https://developers.facebook.com/docs/messenger-platform/reference/messenger-profile-api#profile_properties).

Example:
```js
client.setMessengerProfile({
  get_started: {
    payload: 'GET_STARTED',
  },
  persistent_menu: [
    {
      locale: 'default',
      composer_input_disabled: true,
      call_to_actions: [
        {
          type: 'postback',
          title: 'Restart Conversation',
          payload: 'RESTART',
        },
      ],
    },
  ],
});
```

<br />

## `deleteMessengerProfile(fields)`

Deletes one or more Messenger Profile properties. Only properties specified in the fields array will be deleted.

Param  | Type            | Description
------ | --------------- | -----------
fields | `Array<String>` | Value must be among `account_linking_url`, `persistent_menu`, `get_started`, `greeting`, `whitelisted_domains`, `payment_settings`, `target_audience`, `home_url`.

Example:
```js
client.deleteMessengerProfile(['get_started', 'persistent_menu']);
```

<br />

<a id="persistent-menu" />

### Persistent Menu - [Official Docs](https://developers.facebook.com/docs/messenger-platform/messenger-profile/persistent-menu)

![](https://scontent-tpe1-1.xx.fbcdn.net/v/t39.2365-6/16686128_804279846389859_443648268883197952_n.png?oh=adde03b0bc7dd524a58cf46016e0267d&oe=59FC90D6)

## `getPersistentMenu`

Retrieves the current value of persistent menu.

Example:
```js
client.getPersistentMenu().then(menu => {
  console.log(menu);
  // [
  //   {
  //     locale: 'default',
  //     composer_input_disabled: true,
  //     call_to_actions: [
  //       {
  //         type: 'postback',
  //         title: 'Restart Conversation',
  //         payload: 'RESTART',
  //       },
  //       {
  //         type: 'web_url',
  //         title: 'Powered by ALOHA.AI, Yoctol',
  //         url: 'https://www.yoctol.com/',
  //       },
  //     ],
  //   },
  // ]
});
```

<br />

## `setPersistentMenu(menu)`

Sets the values of persistent menu.

Param | Type            | Description
----- | --------------- | -----------
menu  | `Array<Object>` | Array of [menu](https://developers.facebook.com/docs/messenger-platform/reference/messenger-profile-api/persistent-menu#properties).

Example:
```js
client.setPersistentMenu([
  {
    locale: 'default',
    call_to_actions: [
      {
        title: 'Play Again',
        type: 'postback',
        payload: 'RESTART',
      },
      {
        title: 'Language Setting',
        type: 'nested',
        call_to_actions: [
          {
            title: '中文',
            type: 'postback',
            payload: 'CHINESE',
          },
          {
            title: 'English',
            type: 'postback',
            payload: 'ENGLISH',
          },
        ],
      },
      {
        title: 'Explore D',
        type: 'nested',
        call_to_actions: [
          {
            title: 'Explore',
            type: 'web_url',
            url: 'https://www.youtube.com/watch?v=v',
            webview_height_ratio: 'tall',
          },
          {
            title: 'W',
            type: 'web_url',
            url: 'https://www.facebook.com/w',
            webview_height_ratio: 'tall',
          },
          {
            title: 'Powered by YOCTOL',
            type: 'web_url',
            url: 'https://www.yoctol.com/',
            webview_height_ratio: 'tall',
          },
        ],
      },
    ],
  },
]);
```

> Note: You must set a get started button to use the persistent menu.

<br />

## `deletePersistentMenu`

Deletes persistent menu.

Example:
```js
client.deletePersistentMenu();
```

<a id="get-started-button" />

### Get Started Button - [Official Docs](https://developers.facebook.com/docs/messenger-platform/messenger-profile/get-started-button)

<img src="https://scontent-tpe1-1.xx.fbcdn.net/v/t39.2365-6/14302685_243106819419381_1314180151_n.png?oh=9487042d8c0067eb2fda1efa45d0e17b&oe=59F7185C" alt="Get Started Button" width="500" />

## `getGetStarted`

Retrieves the current value of get started button.

Example:
```js
client.getGetStarted().then(getStarted => {
  console.log(getStarted);
  // {
  //   payload: 'GET_STARTED',
  // }
});
```

<br />

## `setGetStarted(payload)`

Sets the values of get started button.

Param   | Type     | Description
------- | -------- | -----------
payload | `String` | Payload sent back to your webhook in a `messaging_postbacks` event when the 'Get Started' button is tapped.

Example:
```js
client.setGetStarted('GET_STARTED');
```

<br />

## `deleteGetStarted`

Deletes get started button.

Example:
```js
client.deleteGetStarted();
```

<a id="greeting-text" />

### Greeting Text - [Officail docs](https://developers.facebook.com/docs/messenger-platform/messenger-profile/greeting-text)

<img src="https://scontent-tpe1-1.xx.fbcdn.net/v/t39.2365-6/14287888_188235318253964_1078929636_n.png?oh=a1171ab50f04d3a244ed703eafd2dbef&oe=59F01AF5" alt="Greeting Text" width="250" />

## `getGreeting`

Retrieves the current value of greeting text.

Example:
```js
client.getGreeting().then(greeting => {
  console.log(greeting);
  // [
  //   {
  //     locale: 'default',
  //     text: 'Hello!',
  //   },
  // ]
});
```

<br />

## `setGreeting(greeting)`

Sets the values of greeting text.

Param    | Type            | Description
-------- | --------------- | -----------
greeting | `Array<Object>` | Array of [greeting](https://developers.facebook.com/docs/messenger-platform/reference/messenger-profile-api/greeting#properties).

Example:
```js
client.setGreeting([
  {
    locale: 'default',
    text: 'Hello!',
  },
]);
```

<br />

## `deleteGreeting`

Deletes greeting text.

Example:
```js
client.deleteGreeting();
```

<a id="domain-whitelist" />

### Whitelisted Domains - [Official Docs](https://developers.facebook.com/docs/messenger-platform/messenger-profile/domain-whitelisting)

## `getWhitelistedDomains`

Retrieves the current value of whitelisted domains.

Example:
```js
client.getWhitelistedDomains().then(domains => {
  console.log(domains);
  // ['http://www.example.com/']
});
```

<br />

## `setWhitelistedDomains(domains)`

Sets the values of whitelisted domains.

Param   | Type            | Description
------- | --------------- | -----------
domains | `Array<String>` | Array of [whitelisted_domain](https://developers.facebook.com/docs/messenger-platform/reference/messenger-profile-api/domain-whitelisting#properties).

Example:
```js
client.setWhitelistedDomains(['www.example.com']);
```

<br />

## `deleteWhitelistedDomains`

Deletes whitelisted domains.

Example:
```js
client.deleteWhitelistedDomains();
```

<a id="account-linking-url" />

### Account Linking URL - [Official Docs](https://developers.facebook.com/docs/messenger-platform/reference/messenger-profile-api/account-linking-url)

## `getAccountLinkingURL`

Retrieves the current value of account linking URL.

Example:
```js
client.getAccountLinkingURL().then(accountLinking => {
  console.log(accountLinking);
  // {
  //   account_linking_url:
  //     'https://www.example.com/oauth?response_type=code&client_id=1234567890&scope=basic',
  // }
});
```

<br />

## `setAccountLinkingURL(url)`

Sets the values of account linking URL.

Param | Type     | Description
----- | -------- | -----------
url   | `String` | Account linking URL.

Example:
```js
client.setAccountLinkingURL(
  'https://www.example.com/oauth?response_type=code&client_id=1234567890&scope=basic'
);
```

<br />

## `deleteAccountLinkingURL`

Deletes account linking URL.

Example:
```js
client.deleteAccountLinkingURL();
```

<a id="payment-settings" />

### Payment Settings - [Official Docs](https://developers.facebook.com/docs/messenger-platform/messenger-profile/payment-settings)

## `getPaymentSettings`

Retrieves the current value of payment settings.

Example:
```js
client.getPaymentSettings().then(settings => {
  console.log(settings);
  // {
  //   privacy_url: 'www.facebook.com',
  //   public_key: 'YOUR_PUBLIC_KEY',
  //   test_users: ['12345678'],
  // }
});
```

<br />

## `setPaymentPrivacyPolicyURL(url)`

Sets the values of payment privacy policy URL.

Param | Type     | Description
----- | -------- | -----------
url   | `String` | Payment privacy policy URL.

Example:
```js
client.setPaymentPrivacyPolicyURL('https://www.example.com');
```

<br />

## `setPaymentPublicKey(key)`

Sets the values of payment public key.

Param | Type     | Description
----- | -------- | -----------
key   | `String` | payment public key.

Example:
```js
client.setPaymentPublicKey('YOUR_PUBLIC_KEY');
```

<br />

## `setPaymentTestUsers(users)`

Sets the values of payment test users.

Param | Type            | Description
----- | --------------- | -----------
users | `Array<String>` | Array of IDs for people that will test payments in your app.

Example:
```js
client.setPaymentTestUsers(['12345678']);
```

<br />

## `deletePaymentSettings`

Deletes payment settings.

Example:
```js
client.deletePaymentSettings();
```

<br />

<a id="target-audience" />

### Target Audience - [Official Docs](https://developers.facebook.com/docs/messenger-platform/messenger-profile/target-audience)

## `getTargetAudience`

Retrieves the current value of target audience.

Example:
```js
client.getTargetAudience().then(targetAudience => {
  console.log(targetAudience);
  // {
  //   audience_type: 'custom',
  //   countries: {
  //     whitelist: ['US', 'CA'],
  //   },
  // }
});
```

<br />

## `setTargetAudience(type, whitelist, blacklist)`

Sets the values of target audience.

Param     | Type            | Description
--------- | --------------- | -----------
type      | `String`        | Audience type. Valid values include `all | custom | none`.
whitelist | `Array<String>` | List of ISO 3166 Alpha-2 codes. Users in any of the blacklist countries won't see your bot on discovery surfaces on Messenger Platform.
blacklist | `Array<String>` | List of ISO 3166 Alpha-2 codes. Users in any of the whitelist countries will see your bot on discovery surfaces on Messenger Platform.

Exmaple:
```js
client.setTargetAudience('custom', ['US', 'CA'], ['UK']);
```

<br />

## `deleteTargetAudience`

Deletes target audience.

Example:
```js
client.deleteTargetAudience();
```

<br />

<a id="chat-extension-home-url" />

### Chat Extension Home URL - [Official Docs](https://developers.facebook.com/docs/messenger-platform/messenger-profile/home-url)

## `getHomeURL`

Retrieves the current value of chat extension home URL.

Example:
```js
client.getHomeURL().then(chatExtension => {
  console.log(chatExtension);
  // {
  //   url: 'http://petershats.com/send-a-hat',
  //   webview_height_ratio: 'tall',
  //   in_test: true,
  // }
});
```

<br />

## `setHomeURL(url, attributes)`

Sets the values of chat extension home URL.

Param      | Type     | Description
---------- | ---------| -----------
url        | `String` | The URL to be invoked from drawer.
attributes | `Object` | Other [properties](https://developers.facebook.com/docs/messenger-platform/reference/messenger-profile-api/home-url#properties) of home URL.

Exmaple:
```js
client.setHomeURL('http://petershats.com/send-a-hat', {
  webview_height_ratio: 'tall',
  in_test: true,
});
```

<br />

## `deleteHomeURL`

Deletes chat extension home URL.

Example:
```js
client.deleteHomeURL();
```

<br />

<a id="messenger-code-api" />

### Messenger Code API - [Official Docs](https://developers.facebook.com/docs/messenger-platform/messenger-code)

![](https://scontent-tpe1-1.xx.fbcdn.net/v/t39.2365-6/16685647_261975084241469_2329165888516784128_n.png?oh=61941dc020355f5c8fe88035d33f1503&oe=59F612D6)

## `generateMessengerCode(options)`

Generating a Messenger code.

Param              | Type     | Description
------------------ | ---------| -----------
options            | `Object` | Optional parameters of generating a Messenger code.
options.image_size | `Number` | The size, in pixels, for the image you are requesting.
options.data       | `Object` | If creating a parametric code, pass `{ "data": { "ref": "YOUR_REF_HERE" } }`.

Example:
```js
client
  .generateMessengerCode({
    data: {
      ref: 'billboard-ad',
    },
    image_size: 1000,
  })
  .then(code => {
    console.log(code);
    // {
    //   "uri": "YOUR_CODE_URL_HERE"
    // }
  });
```

<br />

### Handover Protocol API

## `passThreadControl(userId, targetAppId, metadata)` - [Official Docs](https://developers.facebook.com/docs/messenger-platform/pass-thread-control)

Passes thread control from your app to another app.

Param       | Type     | Description
----------- | ---------| -----------
userId      | `String` | The PSID of the message recipient.
targetAppId | `Number` | The app ID of the Secondary Receiver to pass thread control to.
metadata    | `String` | Metadata passed to the receiving app in the `pass_thread_control` webhook event.

Example:
```js
client.passThreadControl(USER_ID, APP_ID, 'free formed text for another app');
```

<br />

## `passThreadControlToPageInbox(userId, metadata)` - [Official Docs](https://developers.facebook.com/docs/messenger-platform/handover-protocol/pass-thread-control#page_inbox)

Passes thread control from your app to "Page Inbox" app.

Param       | Type     | Description
----------- | ---------| -----------
userId      | `String` | The PSID of the message recipient.
metadata    | `String` | Metadata passed to the receiving app in the `pass_thread_control` webhook event.

Example:
```js
client.passThreadControlToPageInbox(
  USER_ID,
  'free formed text for another app'
);
```

<br />

## `takeThreadControl(userId, metadata)` - [Official Docs](https://developers.facebook.com/docs/messenger-platform/take-thread-control)

Takes control of a specific thread from a Secondary Receiver app.

Param       | Type     | Description
----------- | ---------| -----------
userId      | `String` | The PSID of the message recipient.
metadata    | `String` | Metadata passed back to the secondary app in the `take_thread_control` webhook event.

Example:
```js
client.passThreadControl(USER_ID, 'free formed text for another app');
```

<br />

## `getSecondaryReceivers` - [Official Docs](https://developers.facebook.com/docs/messenger-platform/secondary-receivers)

Retrieves the list of apps that are Secondary Receivers for a page.

Example:
```js
client.getSecondaryReceivers().then(receivers => {
  console.log(receivers);
  // [
  //   {
  //     "id": "12345678910",
  //     "name": "David's Composer"
  //   },
  //   {
  //     "id": "23456789101",
  //     "name": "Messenger Rocks"
  //   }
  // ]
});
```

<br />

<a id="page-messaging-insights-api" />

### Page Messaging Insights API - [Official Docs](https://developers.facebook.com/docs/messenger-platform/insights/page-messaging)

## `getInsights(metrics, options)`

Retrieves the insights of your Facebook Page.

Param          | Type     | Description
-------------- | ---------| -----------
metrics        | `Array`  | [The metrics](https://developers.facebook.com/docs/messenger-platform/reference/messaging-insights-api/#metrics) you want to check.
options        | `Object` | Optional arguments.
options.since  | `number` | Optional. UNIX timestamp of the start time to get the metric for.
options.until  | `number` | Optional. UNIX timestamp of the end time to get the metric for.


Example:
```js
client.getInsights(['page_messages_active_threads_unique']).then(counts => {
  console.log(counts);
  // [
  //   {
  //     "name": "<METRIC>",
  //     "period": "day",
  //     "values": [
  //       {
  //         "value": "<VALUE>",
  //         "end_time": "<UTC_TIMESTAMP>"
  //       },
  //       {
  //         "value": "<VALUE>",
  //         "end_time": "<UTC_TIMESTAMP>"
  //       }
  //     ]
  //   }
  // ]
});
```

<br />

## `getDailyUniqueActiveThreadCounts`

Retrieves a count of the unique active threads your app participated in per day.

Example:
```js
client.getDailyUniqueActiveThreadCounts().then(counts => {
  console.log(counts);
  // [
  //   {
  //     "name": "page_messages_active_threads_unique",
  //     "period": "day",
  //     "values": [
  //       {
  //         "value": 83111,
  //         "end_time": "2017-02-02T08:00:00+0000"
  //       },
  //       {
  //         "value": 85215,
  //         "end_time": "2017-02-03T08:00:00+0000"
  //       },
  //       {
  //         "value": 87175,
  //         "end_time": "2017-02-04T08:00:00+0000"
  //       }
  //    ],
  //    "title": "Daily unique active threads count by thread fbid",
  //    "description": "Daily: total unique active threads created between users and page.",
  //    "id": "1234567/insights/page_messages_active_threads_unique/day"
  //   }
  // ]
});
```

<br />

## `getBlockedConversations`

Retrieves the number of conversations with the Page that have been blocked.

Example:
```js
client.getBlockedConversations().then(counts => {
  console.log(counts);
  // [
  //   {
  //     "name": "<METRIC>",
  //     "period": "day",
  //     "values": [
  //       {
  //         "value": "<VALUE>",
  //         "end_time": "<UTC_TIMESTAMP>"
  //       },
  //       {
  //         "value": "<VALUE>",
  //         "end_time": "<UTC_TIMESTAMP>"
  //       }
  //    ]
  //   }
  // ]
});
```

<br />

## `getReportedConversations`

Retrieves the number of conversations from your Page that have been reported by people for reasons such as spam, or containing inappropriate content.

Example:
```js
client.getReportedConversations().then(counts => {
  console.log(counts);
  // [
  //   {
  //     "name": "<METRIC>",
  //     "period": "day",
  //     "values": [
  //       {
  //         "value": "<VALUE>",
  //         "end_time": "<UTC_TIMESTAMP>"
  //       },
  //       {
  //         "value": "<VALUE>",
  //         "end_time": "<UTC_TIMESTAMP>"
  //       }
  //     ]
  //   }
  // ]
});
```

<br />

## `getReportedConversationsByReportType`

Retrieves the number of conversations from your Page that have been reported by people for reasons such as spam, or containing inappropriate content.

Example:
```js
client.getReportedConversationsByReportType().then(counts => {
  console.log(counts);
  // [
  //   {
  //     "name": "<METRIC>",
  //     "period": "day",
  //     "values": [
  //       {
  //         "value": "<VALUE>",
  //         "end_time": "<UTC_TIMESTAMP>"
  //       },
  //       {
  //         "value": "<VALUE>",
  //         "end_time": "<UTC_TIMESTAMP>"
  //       }
  //     ]
  //   }
  // ]
});
```

<br />

## `getDailyUniqueConversationCounts`

**Deprecated**

> `getDailyUniqueConversationCounts` is deprecated as of November 7, 2017.
> This metric will be removed in Graph API v2.12.

Retrieves a count of actions that were initiated by people your app was in an active thread with per day.

Example:
```js
client.getDailyUniqueConversationCounts().then(counts => {
  console.log(counts);
  // [
  //   {
  //     "name": "page_messages_feedback_by_action_unique",
  //     "period": "day",
  //     "values": [
  //       {
  //         "value": {
  //           "TURN_ON": 40,
  //           "TURN_OFF": 167,
  //           "DELETE": 720,
  //           "OTHER": 0,
  //           "REPORT_SPAM": 0
  //         },
  //         "end_time": "2017-02-02T08:00:00+0000"
  //       },
  //       {
  //         "value": {
  //           "TURN_ON": 38,
  //           "DELETE": 654,
  //           "TURN_OFF": 155,
  //           "REPORT_SPAM": 1,
  //           "OTHER": 0
  //         },
  //         "end_time": "2017-02-03T08:00:00+0000"
  //       }
  //     ],
  //     "title": "Daily unique conversation count broken down by user feedback actions",
  //     "description": "Daily: total unique active threads created between users and page.",
  //     "id": "1234567/insights/page_messages_active_threads_unique/day"
  //   }
  // ],
});
```

<br />

<a id="built-in-nlp-api" />

### Built-in NLP API - [Official Docs](https://developers.facebook.com/docs/messenger-platform/built-in-nlp)

## `setNLPConfigs(config)`

Set values of NLP configs.

Param               | Type      | Description
------------------- | --------- | -----------
config              | `Object`  | Configuration of NLP.
config.nlp_enabled  | `Boolean` | Either enable NLP or disable NLP for that Page.
config.custom_token | `String`  | Access token from Wit.

Example:
```js
client.setNLPConfigs({
  nlp_enabled: true,
});
```

<br />

## `enableNLP`

Enabling Built-in NLP.

Example:
```js
client.enableNLP();
```

<br />

## `disableNLP`

Disabling Built-in NLP.

Example:
```js
client.disableNLP();
```

<br />

<a id="event-logging-api" />

### Event Logging API - [Official Docs](https://developers.facebook.com/docs/app-events/bots-for-messenger#logging-custom-events)

## `logCustomEvents(pageId, userId, events)`

Log custom events by using the [Application Activities Graph API](https://developers.facebook.com/docs/graph-api/reference/application/activities/) endpoint.

Example:
```js
client.logCustomEvents({
  appId: APP_ID,
  pageId: PAGE_ID,
  userId: USER_ID,
  events: [
    {
      _eventName: 'fb_mobile_purchase',
      _valueToSum: 55.22,
      _fb_currency: 'USD',
    },
  ]
});
```

[send-api-reference#recipient]: https://developers.facebook.com/docs/messenger-platform/send-api-reference#recipient<|MERGE_RESOLUTION|>--- conflicted
+++ resolved
@@ -1571,25 +1571,13 @@
 
 Example
 ```js
-<<<<<<< HEAD
-client
-  .getReachEstimate(73450120243)
-  .then(result => {
-    console.log(result);
-    // {
-    //   "reach_estimation": "<REACH_ESTIMATE>"
-    //   "id": "<REACH_ESTIMATION_ID>"
-    // }
-  });
-=======
-client.retrieveReachEstimate(73450120243).then(result => {
+client.getReachEstimate(73450120243).then(result => {
   console.log(result);
   // {
   //   "reach_estimation": "<REACH_ESTIMATE>"
   //   "id": "<REACH_ESTIMATION_ID>"
   // }
 });
->>>>>>> 3b189939
 ```
 
 <br />
